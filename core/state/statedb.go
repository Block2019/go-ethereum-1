--- conflicted
+++ resolved
@@ -427,17 +427,13 @@
 	newobj = newObject(self, addr, Account{}, self.MarkStateObjectDirty)
 	newobj.setNonce(StartingNonce) // sets the object to dirty
 	if prev == nil {
-<<<<<<< HEAD
-		if glog.V(logger.Detail) {
-=======
 		if logger.MlogEnabled() {
 			mlogState.Send(mlogStateCreateObject.SetDetailValues(
 				newobj.address.Hex(),
 				prev,
 			))
 		}
-		if glog.V(logger.Debug) {
->>>>>>> 462a0c24
+		if glog.V(logger.Detail) {
 			glog.Infof("(+) %x\n", addr)
 		}
 		self.journal = append(self.journal, createObjectChange{account: &addr})
