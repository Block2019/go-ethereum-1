// Copyright 2014 The go-ethereum Authors
// This file is part of the go-ethereum library.
//
// The go-ethereum library is free software: you can redistribute it and/or modify
// it under the terms of the GNU Lesser General Public License as published by
// the Free Software Foundation, either version 3 of the License, or
// (at your option) any later version.
//
// The go-ethereum library is distributed in the hope that it will be useful,
// but WITHOUT ANY WARRANTY; without even the implied warranty of
// MERCHANTABILITY or FITNESS FOR A PARTICULAR PURPOSE. See the
// GNU Lesser General Public License for more details.
//
// You should have received a copy of the GNU Lesser General Public License
// along with the go-ethereum library. If not, see <http://www.gnu.org/licenses/>.

package core

import (
	"fmt"
	"math/big"

	"github.com/ethereumproject/go-ethereum/common"
	"github.com/ethereumproject/go-ethereum/core/vm"
	"github.com/ethereumproject/go-ethereum/crypto"
)

var (
	callCreateDepthMax = 1024 // limit call/create stack
	errCallCreateDepth = fmt.Errorf("Max call depth exceeded (%d)", callCreateDepthMax)
)

// Call executes within the given contract
func Call(env vm.Environment, caller vm.ContractRef, addr common.Address, input []byte, gas, gasPrice, value *big.Int) (ret []byte, err error) {
	ret, _, err = exec(env, caller, &addr, &addr, env.Db().GetCodeHash(addr), input, env.Db().GetCode(addr), gas, gasPrice, value)
	return ret, err
}

// StaticCall is equivalent to Call, except that it has no signature field for value
func StaticCall(env vm.Environment, caller vm.ContractRef, addr common.Address, input []byte, gas, gasPrice *big.Int) (ret []byte, err error) {
	ret, _, err = execStaticCall(env, caller, &addr, &addr, env.Db().GetCodeHash(addr), input, env.Db().GetCode(addr), gas, gasPrice)
	return ret, err
}

// CallCode executes the given address' code as the given contract address
func CallCode(env vm.Environment, caller vm.ContractRef, addr common.Address, input []byte, gas, gasPrice, value *big.Int) (ret []byte, err error) {
	callerAddr := caller.Address()
	ret, _, err = exec(env, caller, &callerAddr, &addr, env.Db().GetCodeHash(addr), input, env.Db().GetCode(addr), gas, gasPrice, value)
	return ret, err
}

// DelegateCall is equivalent to CallCode except that sender and value propagates from parent scope to child scope
func DelegateCall(env vm.Environment, caller vm.ContractRef, addr common.Address, input []byte, gas, gasPrice *big.Int) (ret []byte, err error) {
	callerAddr := caller.Address()
	originAddr := env.Origin()
	callerValue := caller.Value()
	ret, _, err = execDelegateCall(env, caller, &originAddr, &callerAddr, &addr, env.Db().GetCodeHash(addr), input, env.Db().GetCode(addr), gas, gasPrice, callerValue)
	return ret, err
}

// Create creates a new contract with the given code
func Create(env vm.Environment, caller vm.ContractRef, code []byte, gas, gasPrice, value *big.Int) (ret []byte, address common.Address, err error) {
	ret, address, err = exec(env, caller, nil, nil, crypto.Keccak256Hash(code), nil, code, gas, gasPrice, value)
	// Here we get an error if we run into maximum stack depth,
	// See: https://github.com/ethereum/yellowpaper/pull/131
	// and YP definitions for CREATE instruction
	if err != nil && err != vm.ErrExecutionReverted {
<<<<<<< HEAD
=======
		return nil, address, err
	}
	return ret, address, err
}

// Create2 creates a new contract with the given code
func Create2(env vm.Environment, caller vm.ContractRef, code []byte, gas, gasPrice, value, salt *big.Int) (ret []byte, address common.Address, err error) {
	ret, address, err = exec2(env, caller, nil, nil, crypto.Keccak256Hash(code), nil, code, gas, gasPrice, value, salt)
	// Here we get an error if we run into maximum stack depth,
	// See: https://github.com/ethereum/yellowpaper/pull/131
	// and YP definitions for CREATE instruction
	if err != nil && err != vm.ErrExecutionReverted {
>>>>>>> 649abd98
		return nil, address, err
	}
	return ret, address, err
}

func exec(env vm.Environment, caller vm.ContractRef, address, codeAddr *common.Address, codeHash common.Hash, input, code []byte, gas, gasPrice, value *big.Int) (ret []byte, addr common.Address, err error) {
	evm := env.Vm()
	// Depth check execution. Fail if we're trying to execute above the
	// limit.
	if env.Depth() > callCreateDepthMax {
		caller.ReturnGas(gas, gasPrice)

		return nil, common.Address{}, errCallCreateDepth
	}

	if !env.CanTransfer(caller.Address(), value) {
		caller.ReturnGas(gas, gasPrice)

		return nil, common.Address{}, ValueTransferErr("insufficient funds to transfer value. Req %v, has %v", value, env.Db().GetBalance(caller.Address()))
	}

	var createAccount bool
	if address == nil {
		// Create a new account on the state
		nonce := env.Db().GetNonce(caller.Address())
		env.Db().SetNonce(caller.Address(), nonce+1)
		addr = crypto.CreateAddress(caller.Address(), nonce)
		address = &addr
		createAccount = true
	}

	snapshotPreTransfer := env.SnapshotDatabase()
	var (
		from = env.Db().GetAccount(caller.Address())
		to   vm.Account
	)
	if createAccount {
		to = env.Db().CreateAccount(*address)
	} else {
		if !env.Db().Exist(*address) {
			to = env.Db().CreateAccount(*address)
		} else {
			to = env.Db().GetAccount(*address)
		}
	}
	env.Transfer(from, to, value)

	// initialise a new contract and set the code that is to be used by the
	// EVM. The contract is a scoped environment for this execution context
	// only.
	contract := vm.NewContract(caller, to, value, gas, gasPrice)
	contract.SetCallCode(codeAddr, codeHash, code)
	defer contract.Finalise()

	ret, err = evm.Run(contract, input)
	// if the contract creation ran successfully and no errors were returned
	// calculate the gas required to store the code. If the code could not
	// be stored due to not enough gas set an error and let it be handled
	// by the error checking condition below.
	if err == nil && createAccount {
		dataGas := big.NewInt(int64(len(ret)))
		// create data gas
		dataGas.Mul(dataGas, big.NewInt(200))
		if contract.UseGas(dataGas) {
			env.Db().SetCode(*address, ret)
		} else {
			err = vm.CodeStoreOutOfGasError
		}
	}

	// When an error was returned by the EVM or when setting the creation code
	// above we revert to the snapshot and consume any gas remaining. Additionally
	// when we're in homestead this also counts for code storage gas errors.
	if err != nil && (env.RuleSet().IsHomestead(env.BlockNumber()) || err != vm.CodeStoreOutOfGasError) {
		if err != vm.ErrExecutionReverted {
			contract.UseGas(contract.Gas)
		}
<<<<<<< HEAD
=======
		env.RevertToSnapshot(snapshotPreTransfer)
	}

	return ret, addr, err
}

func exec2(env vm.Environment, caller vm.ContractRef, address, codeAddr *common.Address, codeHash common.Hash, input, code []byte, gas, gasPrice, value, salt *big.Int) (ret []byte, addr common.Address, err error) {
	evm := env.Vm()
	// Depth check execution. Fail if we're trying to execute above the
	// limit.
	if env.Depth() > callCreateDepthMax {
		caller.ReturnGas(gas, gasPrice)

		return nil, common.Address{}, errCallCreateDepth
	}

	if !env.CanTransfer(caller.Address(), value) {
		caller.ReturnGas(gas, gasPrice)

		return nil, common.Address{}, ValueTransferErr("insufficient funds to transfer value. Req %v, has %v", value, env.Db().GetBalance(caller.Address()))
	}

	var createAccount bool
	if address == nil {
		// Create a new account on the state
		nonce := env.Db().GetNonce(caller.Address())
		env.Db().SetNonce(caller.Address(), nonce+1)
		addr = crypto.CreateAddress2(caller.Address(), common.BigToHash(salt), code)
		address = &addr
		createAccount = true
	}

	snapshotPreTransfer := env.SnapshotDatabase()
	var (
		from = env.Db().GetAccount(caller.Address())
		to   vm.Account
	)
	if createAccount {
		to = env.Db().CreateAccount(*address)
	} else {
		if !env.Db().Exist(*address) {
			to = env.Db().CreateAccount(*address)
		} else {
			to = env.Db().GetAccount(*address)
		}
	}
	env.Transfer(from, to, value)

	// initialise a new contract and set the code that is to be used by the
	// EVM. The contract is a scoped environment for this execution context
	// only.
	contract := vm.NewContract(caller, to, value, gas, gasPrice)
	contract.SetCallCode(codeAddr, codeHash, code)
	defer contract.Finalise()

	ret, err = evm.Run(contract, input)
	// if the contract creation ran successfully and no errors were returned
	// calculate the gas required to store the code. If the code could not
	// be stored due to not enough gas set an error and let it be handled
	// by the error checking condition below.
	if err == nil && createAccount {
		dataGas := big.NewInt(int64(len(ret)))
		// create data gas
		dataGas.Mul(dataGas, big.NewInt(200))
		if contract.UseGas(dataGas) {
			env.Db().SetCode(*address, ret)
		} else {
			err = vm.CodeStoreOutOfGasError
		}
	}

	// When an error was returned by the EVM or when setting the creation code
	// above we revert to the snapshot and consume any gas remaining. Additionally
	// when we're in homestead this also counts for code storage gas errors.
	if err != nil && (env.RuleSet().IsHomestead(env.BlockNumber()) || err != vm.CodeStoreOutOfGasError) {
		if err != vm.ErrExecutionReverted {
			contract.UseGas(contract.Gas)
		}
>>>>>>> 649abd98
		env.RevertToSnapshot(snapshotPreTransfer)
	}

	return ret, addr, err
}

func execDelegateCall(env vm.Environment, caller vm.ContractRef, originAddr, toAddr, codeAddr *common.Address, codeHash common.Hash, input, code []byte, gas, gasPrice, value *big.Int) (ret []byte, addr common.Address, err error) {
	evm := env.Vm()
	// Depth check execution. Fail if we're trying to execute above the
	// limit.
	if env.Depth() > callCreateDepthMax {
		caller.ReturnGas(gas, gasPrice)
		return nil, common.Address{}, errCallCreateDepth
	}

	snapshot := env.SnapshotDatabase()

	var to vm.Account
	if !env.Db().Exist(*toAddr) {
		to = env.Db().CreateAccount(*toAddr)
	} else {
		to = env.Db().GetAccount(*toAddr)
	}

	// Initialise a new contract and make initialise the delegate values
	contract := vm.NewContract(caller, to, value, gas, gasPrice).AsDelegate()
	contract.SetCallCode(codeAddr, codeHash, code)
	defer contract.Finalise()

	ret, err = evm.Run(contract, input)
	if err != nil {
		if err != vm.ErrExecutionReverted {
			contract.UseGas(contract.Gas)
		}
		env.RevertToSnapshot(snapshot)
	}

	return ret, addr, err
}

// StaticCall executes the contract associated with the addr with the given input
// as parameters while disallowing any modifications to the state during the call.
// Opcodes that attempt to perform such modifications will result in exceptions
// instead of performing the modifications.
//
// the value argument is not included and taken to be zero
// https://github.com/ethereum/EIPs/pull/214/files#diff-29d8cb8d19a769c141160ce5c1e65caeR31
func execStaticCall(env vm.Environment, caller vm.ContractRef, address, codeAddr *common.Address, codeHash common.Hash, input, code []byte, gas, gasPrice *big.Int) (ret []byte, addr common.Address, err error) {
	evm := env.Vm()
	// Depth check execution. Fail if we're trying to execute above the call depth limit.
	if env.Depth() > callCreateDepthMax {
		caller.ReturnGas(gas, gasPrice)
		return nil, common.Address{}, errCallCreateDepth
	}
<<<<<<< HEAD

	if !env.IsReadOnly() {
		env.SetReadOnly(true)
		defer func() { env.SetReadOnly(false) }()
	}

	snapshot := env.SnapshotDatabase()

	var to vm.Account
	if !env.Db().Exist(*address) {
		to = env.Db().CreateAccount(*address)
	} else {
		to = env.Db().GetAccount(*address)
	}

	// Initialise a new contract and make initialise the delegate values
	contract := vm.NewContract(caller, to, new(big.Int), gas, gasPrice)
	contract.SetCallCode(codeAddr, codeHash, code)
	defer contract.Finalise()

=======

	if !env.IsReadOnly() {
		env.SetReadOnly(true)
		defer func() { env.SetReadOnly(false) }()
	}

	snapshot := env.SnapshotDatabase()

	var to vm.Account
	if !env.Db().Exist(*address) {
		to = env.Db().CreateAccount(*address)
	} else {
		to = env.Db().GetAccount(*address)
	}

	// Initialise a new contract and make initialise the delegate values
	contract := vm.NewContract(caller, to, new(big.Int), gas, gasPrice)
	contract.SetCallCode(codeAddr, codeHash, code)
	defer contract.Finalise()

>>>>>>> 649abd98
	ret, err = evm.Run(contract, input)
	if err != nil {
		if err != vm.ErrExecutionReverted {
			contract.UseGas(contract.Gas)
		}
		env.RevertToSnapshot(snapshot)
	}

	return ret, addr, err
}

// generic transfer method
func Transfer(from, to vm.Account, amount *big.Int) {
	from.SubBalance(amount)
	to.AddBalance(amount)
}<|MERGE_RESOLUTION|>--- conflicted
+++ resolved
@@ -65,8 +65,6 @@
 	// See: https://github.com/ethereum/yellowpaper/pull/131
 	// and YP definitions for CREATE instruction
 	if err != nil && err != vm.ErrExecutionReverted {
-<<<<<<< HEAD
-=======
 		return nil, address, err
 	}
 	return ret, address, err
@@ -79,7 +77,6 @@
 	// See: https://github.com/ethereum/yellowpaper/pull/131
 	// and YP definitions for CREATE instruction
 	if err != nil && err != vm.ErrExecutionReverted {
->>>>>>> 649abd98
 		return nil, address, err
 	}
 	return ret, address, err
@@ -157,8 +154,6 @@
 		if err != vm.ErrExecutionReverted {
 			contract.UseGas(contract.Gas)
 		}
-<<<<<<< HEAD
-=======
 		env.RevertToSnapshot(snapshotPreTransfer)
 	}
 
@@ -237,7 +232,6 @@
 		if err != vm.ErrExecutionReverted {
 			contract.UseGas(contract.Gas)
 		}
->>>>>>> 649abd98
 		env.RevertToSnapshot(snapshotPreTransfer)
 	}
 
@@ -292,7 +286,6 @@
 		caller.ReturnGas(gas, gasPrice)
 		return nil, common.Address{}, errCallCreateDepth
 	}
-<<<<<<< HEAD
 
 	if !env.IsReadOnly() {
 		env.SetReadOnly(true)
@@ -313,28 +306,6 @@
 	contract.SetCallCode(codeAddr, codeHash, code)
 	defer contract.Finalise()
 
-=======
-
-	if !env.IsReadOnly() {
-		env.SetReadOnly(true)
-		defer func() { env.SetReadOnly(false) }()
-	}
-
-	snapshot := env.SnapshotDatabase()
-
-	var to vm.Account
-	if !env.Db().Exist(*address) {
-		to = env.Db().CreateAccount(*address)
-	} else {
-		to = env.Db().GetAccount(*address)
-	}
-
-	// Initialise a new contract and make initialise the delegate values
-	contract := vm.NewContract(caller, to, new(big.Int), gas, gasPrice)
-	contract.SetCallCode(codeAddr, codeHash, code)
-	defer contract.Finalise()
-
->>>>>>> 649abd98
 	ret, err = evm.Run(contract, input)
 	if err != nil {
 		if err != vm.ErrExecutionReverted {
