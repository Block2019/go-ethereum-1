{
    "identity": "morden",
    "name": "Morden Testnet",
    "state": {
        "startingNonce": 1048576
    },
    "network": 2,
    "consensus": "ethash",
    "chainConfig": {
        "forks": [
            {
                "name": "Homestead",
                "block": 494000,
                "requiredHash": "0x0000000000000000000000000000000000000000000000000000000000000000",
                "features": [
                    {
                        "id": "difficulty",
                        "options": {
                            "type": "homestead"
                        }
                    },
                    {
                        "id": "gastable",
                        "options": {
                            "type": "homestead"
                        }
                    }
                ]
            },
            {
                "name": "GasReprice",
                "block": 1783000,
                "requiredHash": "0x0000000000000000000000000000000000000000000000000000000000000000",
                "features": [
                    {
                        "id": "gastable",
                        "options": {
                            "type": "eip150"
                        }
                    }
                ]
            },
            {
                "name": "The DAO Hard Fork",
                "block": 1885000,
                "requiredHash": "0x0000000000000000000000000000000000000000000000000000000000000000",
                "features": []
            },
            {
                "name": "Diehard",
                "block": 1915000,
                "requiredHash": "0x0000000000000000000000000000000000000000000000000000000000000000",
                "features": [
                    {
                        "id": "eip155",
                        "options": {
                            "chainID": 62
                        }
                    },
                    {
                        "id": "gastable",
                        "options": {
                            "type": "eip160"
                        }
                    },
                    {
                        "id": "difficulty",
                        "options": {
                            "length": 2000000,
                            "type": "ecip1010"
                        }
                    }
                ]
            },
            {
                "name": "Gotham",
                "block": 2000000,
                "requiredHash": "0x0000000000000000000000000000000000000000000000000000000000000000",
                "features": [
                    {
                        "id": "reward",
                        "options": {
                            "era": 2000000,
                            "type": "ecip1017"
                        }
                    }
                ]
            },
            {
                "name": "Defuse Difficulty Bomb",
                "block": 2300000,
                "features": [
                    {
                        "id": "difficulty",
                        "options": {
                            "type": "defused"
                        }
                    }
                ]
            },
            {
<<<<<<< HEAD
                "name": "ECIP1045",
                "block": 3000000
=======
                "name": "ECIP1045B",
                "block": 3000000
            },
            {
                "name": "ECIP1045C",
                "block": 3000000,
                "features": [
                    {
                        "id": "gastable",
                        "options": {
                            "type": "ecip1045c"
                        }
                    }
                ]
>>>>>>> 649abd98
            }

        ],
        "badHashes": [
            {
                "Block": 383792,
                "Hash": "0x9690db54968a760704d99b8118bf79d565711669cefad24b51b5b1013d827808"
            },
            {
                "Block": 1915277,
                "Hash": "0x3bef9997340acebc85b84948d849ceeff74384ddf512a20676d424e972a3c3c4"
            }
        ]
    },
	"include" : [
		"morden_genesis.json",
		"morden_bootnodes.json"
	]
}<|MERGE_RESOLUTION|>--- conflicted
+++ resolved
@@ -99,10 +99,6 @@
                 ]
             },
             {
-<<<<<<< HEAD
-                "name": "ECIP1045",
-                "block": 3000000
-=======
                 "name": "ECIP1045B",
                 "block": 3000000
             },
@@ -117,7 +113,6 @@
                         }
                     }
                 ]
->>>>>>> 649abd98
             }
 
         ],
