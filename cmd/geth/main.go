// Copyright 2014 The go-ethereum Authors
// This file is part of go-ethereum.
//
// go-ethereum is free software: you can redistribute it and/or modify
// it under the terms of the GNU General Public License as published by
// the Free Software Foundation, either version 3 of the License, or
// (at your option) any later version.
//
// go-ethereum is distributed in the hope that it will be useful,
// but WITHOUT ANY WARRANTY; without even the implied warranty of
// MERCHANTABILITY or FITNESS FOR A PARTICULAR PURPOSE. See the
// GNU General Public License for more details.
//
// You should have received a copy of the GNU General Public License
// along with go-ethereum. If not, see <http://www.gnu.org/licenses/>.

// geth is the official command-line client for Ethereum.
package main

import (
	"fmt"
	"log"
	"math/rand"
	"os"
	"path/filepath"
	"time"

	"gopkg.in/urfave/cli.v1"

	"github.com/ethereumproject/benchmark/rtprof"
	"github.com/ethereumproject/go-ethereum/common"
	"github.com/ethereumproject/go-ethereum/console"
	"github.com/ethereumproject/go-ethereum/core"
	"github.com/ethereumproject/go-ethereum/eth"
	"github.com/ethereumproject/go-ethereum/logger"
	"github.com/ethereumproject/go-ethereum/metrics"
)

// Version is the application revision identifier. It can be set with the linker
// as in: go build -ldflags "-X main.Version="`git describe --tags`
var Version = "source"

func init() {
	rand.Seed(time.Now().UTC().UnixNano())
	common.SetClientVersion(Version)
}

var makeDagCommand = cli.Command{
	Action:  makedag,
	Name:    "make-dag",
	Aliases: []string{"makedag"},
	Usage:   "Generate ethash dag (for testing)",
	Description: `
		The makedag command generates an ethash DAG in /tmp/dag.
	
		This command exists to support the system testing project.
		Regular users do not need to execute it.
				`,
}

var gpuInfoCommand = cli.Command{
	Action:  gpuinfo,
	Name:    "gpu-info",
	Aliases: []string{"gpuinfo"},
	Usage:   "GPU info",
	Description: `
	Prints OpenCL device info for all found GPUs.
			`,
}

var gpuBenchCommand = cli.Command{
	Action:  gpubench,
	Name:    "gpu-bench",
	Aliases: []string{"gpubench"},
	Usage:   "Benchmark GPU",
	Description: `
	Runs quick benchmark on first GPU found.
			`,
}

var versionCommand = cli.Command{
	Action: version,
	Name:   "version",
	Usage:  "Print ethereum version numbers",
	Description: `
	The output of this command is supposed to be machine-readable.
			`,
}

var makeMlogDocCommand = cli.Command{
	Action: makeMLogDocumentation,
	Name:   "mdoc",
	Usage:  "Generate mlog documentation",
	Description: `
	Auto-generates documentation for all available mlog lines.
	Use -md switch to toggle markdown output (eg. for wiki).
	Arguments may be used to specify exclusive candidate components;
	so 'geth mdoc -md discover' will generate markdown documentation only
	for the 'discover' component.
			`,
	Flags: []cli.Flag{
		cli.BoolFlag{
			Name:  "md",
			Usage: "Toggle markdown formatting",
		},
	},
}

func makeCLIApp() (app *cli.App) {
	app = cli.NewApp()
	app.Name = filepath.Base(os.Args[0])
	app.Version = Version
	app.Usage = "the go-ethereum command line interface"
	app.Action = geth
	app.HideVersion = true // we have a command to print the version

	app.Commands = []cli.Command{
		importCommand,
		exportCommand,
		dumpChainConfigCommand,
		upgradedbCommand,
		dumpCommand,
		rollbackCommand,
		recoverCommand,
		resetCommand,
		monitorCommand,
		accountCommand,
		walletCommand,
		consoleCommand,
		attachCommand,
		javascriptCommand,
		statusCommand,
		apiCommand,
<<<<<<< HEAD
		{
			Action:  makedag,
			Name:    "make-dag",
			Aliases: []string{"makedag"},
			Usage:   "Generate ethash dag (for testing)",
			Description: `
	The makedag command generates an ethash DAG in /tmp/dag.

	This command exists to support the system testing project.
	Regular users do not need to execute it.
			`,
		},
		{
			Action:  gpuinfo,
			Name:    "gpu-info",
			Aliases: []string{"gpuinfo"},
			Usage:   "GPU info",
			Description: `
	Prints OpenCL device info for all found GPUs.
			`,
		},
		{
			Action:  gpubench,
			Name:    "gpu-bench",
			Aliases: []string{"gpubench"},
			Usage:   "Benchmark GPU",
			Description: `
	Runs quick benchmark on first GPU found.
			`,
		},
		{
			Action: version,
			Name:   "version",
			Usage:  "Print ethereum version numbers",
			Description: `
	The output of this command is supposed to be machine-readable.
			`,
		},
		{
			Action: buildAddrTxIndexCmd,
			Name:   "atxi-build",
			Usage:  "Generate index for transactions by address",
			Description: `
	Builds an index for transactions by address. 
	The command is idempotent; it will not hurt to run multiple times on the same range.

	If run without --start flag, the command makes use of a persistent placeholder, so you can
	run the command on multiple occasions and pick up indexing progress where the last session
	left off.

	To enable address-transaction indexing during block sync and import, use the '--atxi' flag.
			`,
			Flags: []cli.Flag{
				cli.IntFlag{
					Name:  "start",
					Usage: "Block number at which to begin building index",
				},
				cli.IntFlag{
					Name:  "stop",
					Usage: "Block number at which to stop building index",
				},
				cli.IntFlag{
					Name: "step",
					Usage: "Step increment for batching. Higher number requires more mem, but may be faster",
					Value: 10000,
				},
			},
		},
		{
			Action: makeMLogDocumentation,
			Name:   "mdoc",
			Usage:  "Generate mlog documentation",
			Description: `
	Auto-generates documentation for all available mlog lines.
	Use -md switch to toggle markdown output (eg. for wiki).
	Arguments may be used to specify exclusive candidate components;
	so 'geth mdoc -md discover' will generate markdown documentation only
	for the 'discover' component.
			`,
			Flags: []cli.Flag{
				cli.BoolFlag{
					Name:  "md",
					Usage: "Toggle markdown formatting",
				},
			},
		},
=======
		makeDagCommand,
		gpuInfoCommand,
		gpuBenchCommand,
		versionCommand,
		makeMlogDocCommand,
>>>>>>> 003aa6f3
	}

	app.Flags = []cli.Flag{
		PprofFlag,
		PprofIntervalFlag,
		SputnikVMFlag,
		NodeNameFlag,
		UnlockedAccountFlag,
		PasswordFileFlag,
		AccountsIndexFlag,
		BootnodesFlag,
		DataDirFlag,
		DocRootFlag,
		KeyStoreDirFlag,
		ChainIdentityFlag,
		BlockchainVersionFlag,
		FastSyncFlag,
		AddrTxIndexFlag,
		CacheFlag,
		LightKDFFlag,
		JSpathFlag,
		ListenPortFlag,
		MaxPeersFlag,
		MaxPendingPeersFlag,
		EtherbaseFlag,
		GasPriceFlag,
		MinerThreadsFlag,
		MiningEnabledFlag,
		MiningGPUFlag,
		AutoDAGFlag,
		TargetGasLimitFlag,
		NATFlag,
		NatspecEnabledFlag,
		NoDiscoverFlag,
		NodeKeyFileFlag,
		NodeKeyHexFlag,
		RPCEnabledFlag,
		RPCListenAddrFlag,
		RPCPortFlag,
		RPCApiFlag,
		WSEnabledFlag,
		WSListenAddrFlag,
		WSPortFlag,
		WSApiFlag,
		WSAllowedOriginsFlag,
		IPCDisabledFlag,
		IPCApiFlag,
		IPCPathFlag,
		ExecFlag,
		PreloadJSFlag,
		WhisperEnabledFlag,
		DevModeFlag,
		TestNetFlag,
		NetworkIdFlag,
		RPCCORSDomainFlag,
		NeckbeardFlag,
		VerbosityFlag,
		DisplayFlag,
		DisplayFormatFlag,
		VModuleFlag,
		LogDirFlag,
		LogMaxSizeFlag,
		LogMinSizeFlag,
		LogMaxTotalSizeFlag,
		LogIntervalFlag,
		LogMaxAgeFlag,
		LogCompressFlag,
		LogStatusFlag,
		MLogFlag,
		MLogDirFlag,
		MLogComponentsFlag,
		BacktraceAtFlag,
		MetricsFlag,
		FakePoWFlag,
		SolcPathFlag,
		GpoMinGasPriceFlag,
		GpoMaxGasPriceFlag,
		GpoFullBlockRatioFlag,
		GpobaseStepDownFlag,
		GpobaseStepUpFlag,
		GpobaseCorrectionFactorFlag,
		ExtraDataFlag,
		Unused1,
	}

	app.Before = func(ctx *cli.Context) error {

		// It's a patch.
		// Don't know why urfave/cli isn't catching the unknown command on its own.
		if ctx.Args().Present() {
			commandExists := false
			for _, cmd := range app.Commands {
				if cmd.HasName(ctx.Args().First()) {
					commandExists = true
				}
			}
			if !commandExists {
				if e := cli.ShowCommandHelp(ctx, ctx.Args().First()); e != nil {
					return e
				}
			}
		}

		// Check for --exec set without console OR attach
		if ctx.IsSet(ExecFlag.Name) {
			// If no command is used, OR command is not one of the valid commands attach/console
			if cmdName := ctx.Args().First(); cmdName == "" || (cmdName != "console" && cmdName != "attach") {
				log.Printf("Error: --%v flag requires use of 'attach' OR 'console' command, command was: '%v'", ExecFlag.Name, cmdName)
				cli.ShowCommandHelp(ctx, consoleCommand.Name)
				cli.ShowCommandHelp(ctx, attachCommand.Name)
				os.Exit(1)
			}
		}

		if ctx.IsSet(SputnikVMFlag.Name) {
			if core.SputnikVMExists {
				log.Printf("Using the SputnikVM Ethereum Virtual Machine implementation ...")
				core.UseSputnikVM = true
			} else {
				log.Fatal("This version of geth wasn't built to include SputnikVM. To build with SputnikVM, use -tags=sputnikvm following the go build command.")
			}
		}

		// Check for migrations and handle if conditionals are met.
		if err := handleIfDataDirSchemaMigrations(ctx); err != nil {
			return err
		}

		if err := setupLogRotation(ctx); err != nil {
			return err
		}

		// Handle parsing and applying log verbosity, severities, and default configurations from context.
		if err := setupLogging(ctx); err != nil {
			return err
		}

		// Handle parsing and applying log rotation configs from context.
		if err := setupLogRotation(ctx); err != nil {
			return err
		}

		if s := ctx.String("metrics"); s != "" {
			go metrics.CollectToFile(s)
		}

		// This should be the only place where reporting is enabled
		// because it is not intended to run while testing.
		// In addition to this check, bad block reports are sent only
		// for chains with the main network genesis block and network id 1.
		eth.EnableBadBlockReporting = true

		// (whilei): I use `log` instead of `glog` because git diff tells me:
		// > The output of this command is supposed to be machine-readable.
		gasLimit := ctx.GlobalString(aliasableName(TargetGasLimitFlag.Name, ctx))
		if _, ok := core.TargetGasLimit.SetString(gasLimit, 0); !ok {
			return fmt.Errorf("malformed %s flag value %q", aliasableName(TargetGasLimitFlag.Name, ctx), gasLimit)
		}

		// Set morden chain by default for dev mode.
		if ctx.GlobalBool(aliasableName(DevModeFlag.Name, ctx)) {
			if !ctx.GlobalIsSet(aliasableName(ChainIdentityFlag.Name, ctx)) {
				if e := ctx.Set(aliasableName(ChainIdentityFlag.Name, ctx), "morden"); e != nil {
					return fmt.Errorf("failed to set chain value: %v", e)
				}
			}
		}

		if port := ctx.GlobalInt(PprofFlag.Name); port != 0 {
			interval := 5 * time.Second
			if i := ctx.GlobalInt(PprofIntervalFlag.Name); i > 0 {
				interval = time.Duration(i) * time.Second
			}
			rtppf.Start(interval, port)
		}

		return nil
	}

	app.After = func(ctx *cli.Context) error {
		rtppf.Stop()
		logger.Flush()
		console.Stdin.Close() // Resets terminal mode.
		return nil
	}

	app.CommandNotFound = func(c *cli.Context, command string) {
		fmt.Fprintf(c.App.Writer, "Invalid command: %q. Please find `geth` usage below. \n", command)
		cli.ShowAppHelp(c)
		os.Exit(3)
	}
	return app
}

func main() {
	app := makeCLIApp()
	if err := app.Run(os.Args); err != nil {
		fmt.Fprintln(os.Stderr, err)
		os.Exit(1)
	}
}

// geth is the main entry point into the system if no special subcommand is ran.
// It creates a default node based on the command line arguments and runs it in
// blocking mode, waiting for it to be shut down.
func geth(ctx *cli.Context) error {

	n := MakeSystemNode(Version, ctx)
	ethe := startNode(ctx, n)

	if ctx.GlobalString(LogStatusFlag.Name) != "off" {
		dispatchStatusLogs(ctx, ethe)
	}
	logLoggingConfiguration(ctx)

	n.Wait()

	return nil
}<|MERGE_RESOLUTION|>--- conflicted
+++ resolved
@@ -52,7 +52,7 @@
 	Usage:   "Generate ethash dag (for testing)",
 	Description: `
 		The makedag command generates an ethash DAG in /tmp/dag.
-	
+
 		This command exists to support the system testing project.
 		Regular users do not need to execute it.
 				`,
@@ -131,100 +131,11 @@
 		javascriptCommand,
 		statusCommand,
 		apiCommand,
-<<<<<<< HEAD
-		{
-			Action:  makedag,
-			Name:    "make-dag",
-			Aliases: []string{"makedag"},
-			Usage:   "Generate ethash dag (for testing)",
-			Description: `
-	The makedag command generates an ethash DAG in /tmp/dag.
-
-	This command exists to support the system testing project.
-	Regular users do not need to execute it.
-			`,
-		},
-		{
-			Action:  gpuinfo,
-			Name:    "gpu-info",
-			Aliases: []string{"gpuinfo"},
-			Usage:   "GPU info",
-			Description: `
-	Prints OpenCL device info for all found GPUs.
-			`,
-		},
-		{
-			Action:  gpubench,
-			Name:    "gpu-bench",
-			Aliases: []string{"gpubench"},
-			Usage:   "Benchmark GPU",
-			Description: `
-	Runs quick benchmark on first GPU found.
-			`,
-		},
-		{
-			Action: version,
-			Name:   "version",
-			Usage:  "Print ethereum version numbers",
-			Description: `
-	The output of this command is supposed to be machine-readable.
-			`,
-		},
-		{
-			Action: buildAddrTxIndexCmd,
-			Name:   "atxi-build",
-			Usage:  "Generate index for transactions by address",
-			Description: `
-	Builds an index for transactions by address. 
-	The command is idempotent; it will not hurt to run multiple times on the same range.
-
-	If run without --start flag, the command makes use of a persistent placeholder, so you can
-	run the command on multiple occasions and pick up indexing progress where the last session
-	left off.
-
-	To enable address-transaction indexing during block sync and import, use the '--atxi' flag.
-			`,
-			Flags: []cli.Flag{
-				cli.IntFlag{
-					Name:  "start",
-					Usage: "Block number at which to begin building index",
-				},
-				cli.IntFlag{
-					Name:  "stop",
-					Usage: "Block number at which to stop building index",
-				},
-				cli.IntFlag{
-					Name: "step",
-					Usage: "Step increment for batching. Higher number requires more mem, but may be faster",
-					Value: 10000,
-				},
-			},
-		},
-		{
-			Action: makeMLogDocumentation,
-			Name:   "mdoc",
-			Usage:  "Generate mlog documentation",
-			Description: `
-	Auto-generates documentation for all available mlog lines.
-	Use -md switch to toggle markdown output (eg. for wiki).
-	Arguments may be used to specify exclusive candidate components;
-	so 'geth mdoc -md discover' will generate markdown documentation only
-	for the 'discover' component.
-			`,
-			Flags: []cli.Flag{
-				cli.BoolFlag{
-					Name:  "md",
-					Usage: "Toggle markdown formatting",
-				},
-			},
-		},
-=======
 		makeDagCommand,
 		gpuInfoCommand,
 		gpuBenchCommand,
 		versionCommand,
 		makeMlogDocCommand,
->>>>>>> 003aa6f3
 	}
 
 	app.Flags = []cli.Flag{
