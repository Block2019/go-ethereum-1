// Copyright 2015 The go-ethereum Authors
// This file is part of go-ethereum.
//
// go-ethereum is free software: you can redistribute it and/or modify
// it under the terms of the GNU General Public License as published by
// the Free Software Foundation, either version 3 of the License, or
// (at your option) any later version.
//
// go-ethereum is distributed in the hope that it will be useful,
// but WITHOUT ANY WARRANTY; without even the implied warranty of
// MERCHANTABILITY or FITNESS FOR A PARTICULAR PURPOSE. See the
// GNU General Public License for more details.
//
// You should have received a copy of the GNU General Public License
// along with go-ethereum. If not, see <http://www.gnu.org/licenses/>.

package main

import (
	"crypto/ecdsa"
	"fmt"
	"io/ioutil"
	"log"
	"math/big"
	"os"
	"path/filepath"
	"runtime"
	"strconv"
	"strings"

	"errors"

	"github.com/ethereumproject/ethash"
	"github.com/ethereumproject/go-ethereum/accounts"
	"github.com/ethereumproject/go-ethereum/common"
	"github.com/ethereumproject/go-ethereum/core"
	"github.com/ethereumproject/go-ethereum/core/state"
	"github.com/ethereumproject/go-ethereum/core/types"
	"github.com/ethereumproject/go-ethereum/crypto"
	"github.com/ethereumproject/go-ethereum/eth"
	"github.com/ethereumproject/go-ethereum/ethdb"
	"github.com/ethereumproject/go-ethereum/event"
	"github.com/ethereumproject/go-ethereum/logger"
	"github.com/ethereumproject/go-ethereum/logger/glog"
	"github.com/ethereumproject/go-ethereum/miner"
	"github.com/ethereumproject/go-ethereum/node"
	"github.com/ethereumproject/go-ethereum/p2p/discover"
	"github.com/ethereumproject/go-ethereum/p2p/nat"
	"github.com/ethereumproject/go-ethereum/pow"
	"github.com/ethereumproject/go-ethereum/whisper"
	"gopkg.in/urfave/cli.v1"
<<<<<<< HEAD
	"github.com/ethereumproject/go-ethereum/core/state"
	"time"
=======
>>>>>>> a8a0b792
)

func init() {
	cli.AppHelpTemplate = `{{.Name}} {{if .Flags}}[global options] {{end}}command{{if .Flags}} [command options]{{end}} [arguments...]

VERSION:
   {{.Version}}

COMMANDS:
   {{range .Commands}}{{.Name}}{{with .ShortName}}, {{.}}{{end}}{{ "\t" }}{{.Usage}}
   {{end}}{{if .Flags}}
GLOBAL OPTIONS:
   {{range .Flags}}{{.}}
   {{end}}{{end}}
`

	cli.CommandHelpTemplate = `{{.Name}}{{if .Subcommands}} command{{end}}{{if .Flags}} [command options]{{end}} [arguments...]
{{if .Description}}{{.Description}}
{{end}}{{if .Subcommands}}
SUBCOMMANDS:
	{{range .Subcommands}}{{.Name}}{{with .ShortName}}, {{.}}{{end}}{{ "\t" }}{{.Usage}}
	{{end}}{{end}}{{if .Flags}}
OPTIONS:
	{{range .Flags}}{{.}}
	{{end}}{{end}}
`
}

var (
	// Errors.
	ErrInvalidFlag        = errors.New("invalid flag or context value")
	ErrInvalidChainID     = errors.New("invalid chainID")
	ErrDirectoryStructure = errors.New("error in directory structure")
	ErrStackFail          = errors.New("error in stack protocol")

	// Chain identities.
	chainIdentitiesBlacklist = map[string]bool{
		"chaindata": true,
		"dapp":      true,
		"keystore":  true,
		"nodekey":   true,
		"nodes":     true,
	}
	chainIdentitiesMain = map[string]bool{
		"main":    true,
		"mainnet": true,
	}
	chainIdentitiesMorden = map[string]bool{
		"morden":  true,
		"testnet": true,
	}

	devModeDataDirPath = filepath.Join(os.TempDir(), "/ethereum_dev_mode")
)

// chainIsMorden allows either
// '--testnet' (legacy), or
// '--chain=morden|testnet'
func chainIsMorden(ctx *cli.Context) bool {
	if ctx.GlobalIsSet(aliasableName(TestNetFlag.Name, ctx)) && ctx.GlobalIsSet(aliasableName(ChainIdentityFlag.Name, ctx)) {
		glog.Fatalf(`%v: used redundant/conflicting flags: %v, %v
		Please use one or the other, but not both.`, ErrInvalidFlag, aliasableName(TestNetFlag.Name, ctx), aliasableName(ChainIdentityFlag.Name, ctx))
		return false
	}
	return ctx.GlobalBool(aliasableName(TestNetFlag.Name, ctx)) || chainIdentitiesMorden[ctx.GlobalString(aliasableName(ChainIdentityFlag.Name, ctx))]
}

// if argument to --chain is a path and is a valid configuration file, copy it to
// identity/chain.json. It will overwrite an existing configuration file with same identity.
// This allows specification of a chain config by filename and subsequently by configured identity as well.
func copyChainConfigFileToChainDataDir(ctx *cli.Context, identity, configFilePath string) error {
	// Ensure directory path exists.
	identityDirPath := common.EnsurePathAbsoluteOrRelativeTo(mustMakeDataDir(ctx), identity)
	if e := os.MkdirAll(identityDirPath, os.ModePerm); e != nil {
		return e
	}

	glog.V(logger.Debug).Infof("Copying %v to %v/chain.json", configFilePath, identityDirPath)
	b, e := ioutil.ReadFile(configFilePath)
	if e != nil {
		return e
	}

	if e := ioutil.WriteFile(filepath.Join(identityDirPath, "chain.json"), b, os.ModePerm); e != nil {
		return e
	}
	return nil
}

// getChainIdentity parses --chain and --testnet (legacy) flags.
// It will fatal if finds notok value.
// It returns one of valid strings: ["mainnet", "morden", or --chain="flaggedCustom"]
func mustMakeChainIdentity(ctx *cli.Context) string {

	if chainIsMorden(ctx) {
		return core.DefaultTestnetChainConfigID // this makes '--testnet', '--chain=testnet', and '--chain=morden' all use the same /morden subdirectory, if --chain isn't specified
	}
	// If --chain is in use.
	if chainFlagVal := ctx.GlobalString(aliasableName(ChainIdentityFlag.Name, ctx)); chainFlagVal != "" {
		if chainIdentitiesMain[chainFlagVal] {
			return core.DefaultChainConfigID
		}
		// Check for unallowed values.
		if chainIdentitiesBlacklist[chainFlagVal] {
			glog.Fatalf(`%v: %v: reserved word
					reserved words for --chain flag include: 'chaindata', 'dapp', 'keystore', 'nodekey', 'nodes',
					please use a different identifier`, ErrInvalidFlag, ErrInvalidChainID)
			return ""
		}

		// Check if passed arg exists as a path to a valid config file.
		if fstat, ferr := os.Stat(filepath.Clean(chainFlagVal)); ferr == nil && !fstat.IsDir() {
			glog.V(logger.Debug).Infof("Found existing file at --%v: %v", aliasableName(ChainIdentityFlag.Name, ctx), chainFlagVal)
			c, configurationError := core.ReadExternalChainConfig(filepath.Clean(chainFlagVal))
			if configurationError == nil {
				glog.V(logger.Debug).Infof("OK: Valid chain configuration. Chain identity: %v", c.Identity)
				if e := copyChainConfigFileToChainDataDir(ctx, c.Identity, filepath.Clean(chainFlagVal)); e != nil {
					glog.Fatalf("Could not copy chain configuration: %v", e)
				}
				// In edge case of using a config file for default configuration (decided by 'identity'),
				// set global context and override config file.
				if chainIdentitiesMorden[c.Identity] || chainIdentitiesMain[c.Identity] {
					if e := ctx.Set(aliasableName(ChainIdentityFlag.Name, ctx), c.Identity); e != nil {
						glog.Fatalf("Could not set global context chain identity to morden, error: %v", e)
					}
				}
				return c.Identity
			}
			glog.Fatalf("Invalid chain config file at --%v: '%v': %v \nAssuming literal identity argument.",
				aliasableName(ChainIdentityFlag.Name, ctx), chainFlagVal, configurationError)
		}
		glog.V(logger.Debug).Infof("No existing file at --%v: '%v'. Using literal chain identity.", aliasableName(ChainIdentityFlag.Name, ctx), chainFlagVal)
		return chainFlagVal
	} else if ctx.GlobalIsSet(aliasableName(ChainIdentityFlag.Name, ctx)) {
		glog.Fatalf("%v: %v: chainID empty", ErrInvalidFlag, ErrInvalidChainID)
		return ""
	}
	// If no relevant flag is set, return default mainnet.
	return core.DefaultChainConfigID
}

// mustMakeChainConfigNameDefaulty gets mainnet or testnet defaults if in use.
// _If a custom net is in use, it echoes the name of the ChainConfigID._
// It is intended to be a human-readable name for a chain configuration.
// - It should only be called in reference to default configuration (name will be configured
// separately through external JSON config otherwise).
func mustMakeChainConfigNameDefaulty(ctx *cli.Context) string {
	if chainIsMorden(ctx) {
		return core.DefaultTestnetChainConfigName
	}
	return core.DefaultChainConfigName
}

// mustMakeDataDir retrieves the currently requested data directory, terminating
// if none (or the empty string) is specified.
// --> <home>/<EthereumClassic>(defaulty) or --datadir
func mustMakeDataDir(ctx *cli.Context) string {
	if !ctx.GlobalIsSet(aliasableName(DataDirFlag.Name, ctx)) {
		if ctx.GlobalBool(aliasableName(DevModeFlag.Name, ctx)) {
			return devModeDataDirPath
		}
	}
	if path := ctx.GlobalString(aliasableName(DataDirFlag.Name, ctx)); path != "" {
		return path
	}

	glog.Fatalf("%v: cannot determine data directory, please set manually (--%v)", ErrDirectoryStructure, DataDirFlag.Name)
	return ""
}

// MustMakeChainDataDir retrieves the currently requested data directory including chain-specific subdirectory.
// A subdir of the datadir is used for each chain configuration ("/mainnet", "/testnet", "/my-custom-net").
// --> <home>/<EthereumClassic>/<mainnet|testnet|custom-net>, per --chain
func MustMakeChainDataDir(ctx *cli.Context) string {
	rp := common.EnsurePathAbsoluteOrRelativeTo(mustMakeDataDir(ctx), mustMakeChainIdentity(ctx))
	if !filepath.IsAbs(rp) {
		af, e := filepath.Abs(rp)
		if e != nil {
			glog.Fatalf("cannot make absolute path for chain data dir: %v: %v", rp, e)
		}
		rp = af
	}
	return rp
}

// MakeIPCPath creates an IPC path configuration from the set command line flags,
// returning an empty string if IPC was explicitly disabled, or the set path.
func MakeIPCPath(ctx *cli.Context) string {
	if ctx.GlobalBool(aliasableName(IPCDisabledFlag.Name, ctx)) {
		return ""
	}
	return ctx.GlobalString(aliasableName(IPCPathFlag.Name, ctx))
}

// MakeNodeKey creates a node key from set command line flags, either loading it
// from a file or as a specified hex value. If neither flags were provided, this
// method returns nil and an emphemeral key is to be generated.
func MakeNodeKey(ctx *cli.Context) *ecdsa.PrivateKey {
	var (
		hex  = ctx.GlobalString(aliasableName(NodeKeyHexFlag.Name, ctx))
		file = ctx.GlobalString(aliasableName(NodeKeyFileFlag.Name, ctx))

		key *ecdsa.PrivateKey
		err error
	)
	switch {
	case file != "" && hex != "":
		log.Fatalf("Options %q and %q are mutually exclusive", aliasableName(NodeKeyFileFlag.Name, ctx), aliasableName(NodeKeyHexFlag.Name, ctx))

	case file != "":
		if key, err = crypto.LoadECDSA(file); err != nil {
			log.Fatalf("Option %q: %v", aliasableName(NodeKeyFileFlag.Name, ctx), err)
		}

	case hex != "":
		if key, err = crypto.HexToECDSA(hex); err != nil {
			log.Fatalf("Option %q: %v", aliasableName(NodeKeyHexFlag.Name, ctx), err)
		}
	}
	return key
}

// MakeBootstrapNodesFromContext creates a list of bootstrap nodes from the command line
// flags, reverting to pre-configured ones if none have been specified.
func MakeBootstrapNodesFromContext(ctx *cli.Context) []*discover.Node {
	// Return pre-configured nodes if none were manually requested
	if !ctx.GlobalIsSet(aliasableName(BootnodesFlag.Name, ctx)) {

		// --testnet/--chain=morden flag overrides --config flag
		if chainIsMorden(ctx) {
			return TestNetBootNodes
		}
		return HomesteadBootNodes
	}
	return core.ParseBootstrapNodeStrings(strings.Split(ctx.GlobalString(aliasableName(BootnodesFlag.Name, ctx)), ","))
}

// MakeListenAddress creates a TCP listening address string from set command
// line flags.
func MakeListenAddress(ctx *cli.Context) string {
	return fmt.Sprintf(":%d", ctx.GlobalInt(aliasableName(ListenPortFlag.Name, ctx)))
}

// MakeNAT creates a port mapper from set command line flags.
func MakeNAT(ctx *cli.Context) nat.Interface {
	natif, err := nat.Parse(ctx.GlobalString(aliasableName(NATFlag.Name, ctx)))
	if err != nil {
		log.Fatalf("Option %s: %v", aliasableName(NATFlag.Name, ctx), err)
	}
	return natif
}

// MakeRPCModules splits input separated by a comma and trims excessive white
// space from the substrings.
func MakeRPCModules(input string) []string {
	result := strings.Split(input, ",")
	for i, r := range result {
		result[i] = strings.TrimSpace(r)
	}
	return result
}

// MakeHTTPRpcHost creates the HTTP RPC listener interface string from the set
// command line flags, returning empty if the HTTP endpoint is disabled.
func MakeHTTPRpcHost(ctx *cli.Context) string {
	if !ctx.GlobalBool(aliasableName(RPCEnabledFlag.Name, ctx)) {
		return ""
	}
	return ctx.GlobalString(aliasableName(RPCListenAddrFlag.Name, ctx))
}

// MakeWSRpcHost creates the WebSocket RPC listener interface string from the set
// command line flags, returning empty if the HTTP endpoint is disabled.
func MakeWSRpcHost(ctx *cli.Context) string {
	if !ctx.GlobalBool(aliasableName(WSEnabledFlag.Name, ctx)) {
		return ""
	}
	return ctx.GlobalString(aliasableName(WSListenAddrFlag.Name, ctx))
}

// MakeDatabaseHandles raises out the number of allowed file handles per process
// for Geth and returns half of the allowance to assign to the database.
func MakeDatabaseHandles() int {
	if err := raiseFdLimit(2048); err != nil {
		glog.V(logger.Warn).Info("Failed to raise file descriptor allowance: ", err)
	}
	limit, err := getFdLimit()
	if err != nil {
		glog.V(logger.Warn).Info("Failed to retrieve file descriptor allowance: ", err)
	}
	if limit > 2048 { // cap database file descriptors even if more is available
		limit = 2048
	}
	return limit / 2 // Leave half for networking and other stuff
}

// MakeAccountManager creates an account manager from set command line flags.
func MakeAccountManager(ctx *cli.Context) *accounts.Manager {
	// Create the keystore crypto primitive, light if requested
	scryptN := accounts.StandardScryptN
	scryptP := accounts.StandardScryptP
	if ctx.GlobalBool(aliasableName(LightKDFFlag.Name, ctx)) {
		scryptN = accounts.LightScryptN
		scryptP = accounts.LightScryptP
	}

	datadir := MustMakeChainDataDir(ctx)

	keydir := filepath.Join(datadir, "keystore")
	if path := ctx.GlobalString(aliasableName(KeyStoreDirFlag.Name, ctx)); path != "" {
		af, e := filepath.Abs(path)
		if e != nil {
			glog.V(logger.Error).Infof("keydir path could not be made absolute: %v: %v", path, e)
		} else {
			keydir = af
		}
	}

	m, err := accounts.NewManager(keydir, scryptN, scryptP, ctx.GlobalBool(aliasableName(AccountsIndexFlag.Name, ctx)))
	if err != nil {
		glog.Fatalf("init account manager at %q: %s", keydir, err)
	}
	return m
}

// MakeAddress converts an account specified directly as a hex encoded string or
// a key index in the key store to an internal account representation.
func MakeAddress(accman *accounts.Manager, account string) (accounts.Account, error) {
	// If the specified account is a valid address, return it
	if common.IsHexAddress(account) {
		return accounts.Account{Address: common.HexToAddress(account)}, nil
	}
	// Otherwise try to interpret the account as a keystore index
	index, err := strconv.Atoi(account)
	if err != nil {
		return accounts.Account{}, fmt.Errorf("invalid account address or index: %q", account)
	}
	return accman.AccountByIndex(index)
}

// MakeEtherbase retrieves the etherbase either from the directly specified
// command line flags or from the keystore if CLI indexed.
func MakeEtherbase(accman *accounts.Manager, ctx *cli.Context) common.Address {
	accounts := accman.Accounts()
	if !ctx.GlobalIsSet(aliasableName(EtherbaseFlag.Name, ctx)) && len(accounts) == 0 {
		glog.V(logger.Warn).Infoln("WARNING: No etherbase set and no accounts found as default")
		return common.Address{}
	}
	etherbase := ctx.GlobalString(aliasableName(EtherbaseFlag.Name, ctx))
	if etherbase == "" {
		return common.Address{}
	}
	// If the specified etherbase is a valid address, return it
	account, err := MakeAddress(accman, etherbase)
	if err != nil {
		log.Fatalf("Option %q: %v", aliasableName(EtherbaseFlag.Name, ctx), err)
	}
	return account.Address
}

// MakePasswordList reads password lines from the file specified by --password.
func MakePasswordList(ctx *cli.Context) []string {
	path := ctx.GlobalString(aliasableName(PasswordFileFlag.Name, ctx))
	if path == "" {
		return nil
	}
	text, err := ioutil.ReadFile(path)
	if err != nil {
		glog.Fatal("Failed to read password file: ", err)
	}
	lines := strings.Split(string(text), "\n")
	// Sanitise DOS line endings.
	for i := range lines {
		lines[i] = strings.TrimRight(lines[i], "\r")
	}
	return lines
}

// makeName makes the node name, which can be (in part) customized by the NodeNameFlag
func makeNodeName(version string, ctx *cli.Context) string {
	name := fmt.Sprintf("Geth/%s/%s/%s", version, runtime.GOOS, runtime.Version())
	if identity := ctx.GlobalString(aliasableName(NodeNameFlag.Name, ctx)); len(identity) > 0 {
		name += "/" + identity
	}
	return name
}

func mustMakeMLogDir(ctx *cli.Context) string {
	if ctx.GlobalIsSet(MLogDirFlag.Name) {
		p := ctx.GlobalString(MLogDirFlag.Name)
		if p == "" {
			glog.Fatalf("Flag %v requires a non-empty argument", MLogDirFlag.Name)
			return ""
		}
		cwd, e := os.Getwd()
		if e != nil {
			cwd = "."
		}
		rp := common.EnsurePathAbsoluteOrRelativeTo(cwd, p)
		if filepath.IsAbs(rp) {
			return rp
		}
		ap, e := filepath.Abs(rp)
		if e != nil {
			glog.Fatalf("could not establish absolute path for mlog dir: %v", e)
		}
		return ap
	}
	
	rp := common.EnsurePathAbsoluteOrRelativeTo(MustMakeChainDataDir(ctx), "mlogs")
	if !filepath.IsAbs(rp) {
		af, e := filepath.Abs(rp)
		if e != nil {
			glog.Fatalf("cannot make absolute path for chain data dir: %v: %v", rp, e)
		}
		rp = af
	}
	return rp
}

func makeMLogFileLogger(ctx *cli.Context) (string, error) {
	now:= time.Now()

	mlogdir := mustMakeMLogDir(ctx)
	logger.SetMLogDir(mlogdir)

	_, filename, err := logger.CreateMLogFile(now)
	if err != nil {
		return "", err
	}
	// logger print without header prefix if json
	// TODO: refactor flags logic to mlog
	flags := log.LstdFlags
	if f := ctx.GlobalString(MLogFlag.Name); logger.MLogStringToFormat[f] == logger.MLOGJSON {
		flags = 0
	}
	logger.New(mlogdir, filename, 1, flags)
	return filename, nil
}

func mustRegisterMLogsFromContext(ctx *cli.Context) {
	if e := logger.MLogRegisterComponentsFromContext(ctx.GlobalString(MLogComponentsFlag.Name)); e != nil {
		// print documentation if user enters unavailable mlog component
		var components []string
		for k := range logger.MLogRegistryAvailable {
			components = append(components, string(k))
		}
		glog.V(logger.Error).Infof("Error: %s", e)
		glog.V(logger.Error).Infof("Available machine log components: %v", components)
		os.Exit(1)
	}
	// Set the global logger mlog format from context
	if e := logger.SetMLogFormatFromString(ctx.GlobalString(MLogFlag.Name)); e != nil {
		glog.Fatalf("Error setting mlog format: %v, value was: %v", e, ctx.GlobalString(MLogFlag.Name))
	}
	fname, e := makeMLogFileLogger(ctx)
	if e != nil {
		glog.Fatalf("Failed to start machine log: %v", e)
	}
	glog.V(logger.Info).Infof("Machine logs file: %v", fname)
}

// MakeSystemNode sets up a local node, configures the services to launch and
// assembles the P2P protocol stack.
func MakeSystemNode(version string, ctx *cli.Context) *node.Node {

	// global settings

	if ctx.GlobalIsSet(aliasableName(ExtraDataFlag.Name, ctx)) {
		s := ctx.GlobalString(aliasableName(ExtraDataFlag.Name, ctx))
		if len(s) > types.HeaderExtraMax {
			log.Fatalf("%s flag %q exceeds size limit of %d", aliasableName(ExtraDataFlag.Name, ctx), s, types.HeaderExtraMax)
		}
		miner.HeaderExtra = []byte(s)
	}

	// Data migrations if should.
	if shouldAttemptDirMigration(ctx) {
		// Rename existing default datadir <home>/<Ethereum>/ to <home>/<EthereumClassic>.
		// Only do this if --datadir flag is not specified AND <home>/<EthereumClassic> does NOT already exist (only migrate once and only for defaulty).
		// If it finds an 'Ethereum' directory, it will check if it contains default ETC or ETHF chain data.
		// If it contains ETC data, it will rename the dir. If ETHF data, if will do nothing.
		if migrationError := migrateExistingDirToClassicNamingScheme(ctx); migrationError != nil {
			glog.Fatalf("%v: failed to migrate existing Classic database: %v", ErrDirectoryStructure, migrationError)
		}

		// Move existing mainnet data to pertinent chain-named subdir scheme (ie ethereum-classic/mainnet).
		// This should only happen if the given (newly defined in this protocol) subdir doesn't exist,
		// and the dirs&files (nodekey, dapp, keystore, chaindata, nodes) do exist,
		if subdirMigrateErr := migrateToChainSubdirIfNecessary(ctx); subdirMigrateErr != nil {
			glog.Fatalf("%v: failed to migrate existing data to chain-specific subdir: %v", ErrDirectoryStructure, subdirMigrateErr)
		}
	}

	// Makes sufficient configuration from JSON file or DB pending flags.
	// Delegates flag usage.
	config := mustMakeSufficientChainConfig(ctx)
	logChainConfiguration(ctx, config)

	// Configure the Ethereum service
	ethConf := mustMakeEthConf(ctx, config)

	// Configure node's service container.
	name := makeNodeName(version, ctx)
	stackConf, shhEnable := mustMakeStackConf(ctx, name, config)

	// Assemble and return the protocol stack
	stack, err := node.New(stackConf)
	if err != nil {
		glog.Fatalf("%v: failed to create the protocol stack: ", ErrStackFail, err)
	}
	if err := stack.Register(func(ctx *node.ServiceContext) (node.Service, error) {
		return eth.New(ctx, ethConf)
	}); err != nil {
		glog.Fatalf("%v: failed to register the Ethereum service: ", ErrStackFail, err)
	}
	if shhEnable {
		if err := stack.Register(func(*node.ServiceContext) (node.Service, error) { return whisper.New(), nil }); err != nil {
			glog.Fatalf("%v: failed to register the Whisper service: ", ErrStackFail, err)
		}
	}

	// If --mlog enabled, configure and create mlog dir and file
	if ctx.GlobalString(MLogFlag.Name) != "off" {
		mustRegisterMLogsFromContext(ctx)
	} else {
		glog.V(logger.Warn).Infof("Machine logs: disabled")
	}

	if ctx.GlobalBool(Unused1.Name) {
		glog.V(logger.Info).Infoln(fmt.Sprintf("Geth started with --%s flag, which is unused by Geth Classic and can be omitted", Unused1.Name))
	}

	return stack
}

// shouldAttemptDirMigration decides based on flags if
// should attempt to migration from old (<=3.3) directory schema to new.
func shouldAttemptDirMigration(ctx *cli.Context) bool {
	if !ctx.GlobalIsSet(aliasableName(DataDirFlag.Name, ctx)) {
		if chainVal := mustMakeChainIdentity(ctx); chainIdentitiesMain[chainVal] || chainIdentitiesMorden[chainVal] {
			return true
		}
	}
	return false
}

func mustMakeStackConf(ctx *cli.Context, name string, config *core.SufficientChainConfig) (stackConf *node.Config, shhEnable bool) {
	// Configure the node's service container
	stackConf = &node.Config{
		DataDir:         MustMakeChainDataDir(ctx),
		PrivateKey:      MakeNodeKey(ctx),
		Name:            name,
		NoDiscovery:     ctx.GlobalBool(aliasableName(NoDiscoverFlag.Name, ctx)),
		BootstrapNodes:  config.ParsedBootstrap,
		ListenAddr:      MakeListenAddress(ctx),
		NAT:             MakeNAT(ctx),
		MaxPeers:        ctx.GlobalInt(aliasableName(MaxPeersFlag.Name, ctx)),
		MaxPendingPeers: ctx.GlobalInt(aliasableName(MaxPendingPeersFlag.Name, ctx)),
		IPCPath:         MakeIPCPath(ctx),
		HTTPHost:        MakeHTTPRpcHost(ctx),
		HTTPPort:        ctx.GlobalInt(aliasableName(RPCPortFlag.Name, ctx)),
		HTTPCors:        ctx.GlobalString(aliasableName(RPCCORSDomainFlag.Name, ctx)),
		HTTPModules:     MakeRPCModules(ctx.GlobalString(aliasableName(RPCApiFlag.Name, ctx))),
		WSHost:          MakeWSRpcHost(ctx),
		WSPort:          ctx.GlobalInt(aliasableName(WSPortFlag.Name, ctx)),
		WSOrigins:       ctx.GlobalString(aliasableName(WSAllowedOriginsFlag.Name, ctx)),
		WSModules:       MakeRPCModules(ctx.GlobalString(aliasableName(WSApiFlag.Name, ctx))),
	}

	// Configure the Whisper service
	shhEnable = ctx.GlobalBool(aliasableName(WhisperEnabledFlag.Name, ctx))

	// Override any default configs in dev mode
	if ctx.GlobalBool(aliasableName(DevModeFlag.Name, ctx)) {
		if !ctx.GlobalIsSet(aliasableName(MaxPeersFlag.Name, ctx)) {
			stackConf.MaxPeers = 0
		}
		// From p2p/server.go:
		// If the port is zero, the operating system will pick a port. The
		// ListenAddr field will be updated with the actual address when
		// the server is started.
		if !ctx.GlobalIsSet(aliasableName(ListenPortFlag.Name, ctx)) {
			stackConf.ListenAddr = ":0"
		}
		if !ctx.GlobalIsSet(aliasableName(WhisperEnabledFlag.Name, ctx)) {
			shhEnable = true
		}
	}

	return stackConf, shhEnable
}

func mustMakeEthConf(ctx *cli.Context, sconf *core.SufficientChainConfig) *eth.Config {

	accman := MakeAccountManager(ctx)
	passwords := MakePasswordList(ctx)

	accounts := strings.Split(ctx.GlobalString(aliasableName(UnlockedAccountFlag.Name, ctx)), ",")
	for i, account := range accounts {
		if trimmed := strings.TrimSpace(account); trimmed != "" {
			unlockAccount(ctx, accman, trimmed, i, passwords)
		}
	}

	ethConf := &eth.Config{
		ChainConfig:             sconf.ChainConfig,
		Genesis:                 sconf.Genesis,
		FastSync:                ctx.GlobalBool(aliasableName(FastSyncFlag.Name, ctx)),
		BlockChainVersion:       ctx.GlobalInt(aliasableName(BlockchainVersionFlag.Name, ctx)),
		DatabaseCache:           ctx.GlobalInt(aliasableName(CacheFlag.Name, ctx)),
		DatabaseHandles:         MakeDatabaseHandles(),
		NetworkId:               sconf.Network,
		AccountManager:          accman,
		Etherbase:               MakeEtherbase(accman, ctx),
		MinerThreads:            ctx.GlobalInt(aliasableName(MinerThreadsFlag.Name, ctx)),
		NatSpec:                 ctx.GlobalBool(aliasableName(NatspecEnabledFlag.Name, ctx)),
		DocRoot:                 ctx.GlobalString(aliasableName(DocRootFlag.Name, ctx)),
		GasPrice:                new(big.Int),
		GpoMinGasPrice:          new(big.Int),
		GpoMaxGasPrice:          new(big.Int),
		GpoFullBlockRatio:       ctx.GlobalInt(aliasableName(GpoFullBlockRatioFlag.Name, ctx)),
		GpobaseStepDown:         ctx.GlobalInt(aliasableName(GpobaseStepDownFlag.Name, ctx)),
		GpobaseStepUp:           ctx.GlobalInt(aliasableName(GpobaseStepUpFlag.Name, ctx)),
		GpobaseCorrectionFactor: ctx.GlobalInt(aliasableName(GpobaseCorrectionFactorFlag.Name, ctx)),
		SolcPath:                ctx.GlobalString(aliasableName(SolcPathFlag.Name, ctx)),
		AutoDAG:                 ctx.GlobalBool(aliasableName(AutoDAGFlag.Name, ctx)) || ctx.GlobalBool(aliasableName(MiningEnabledFlag.Name, ctx)),
	}

	if _, ok := ethConf.GasPrice.SetString(ctx.GlobalString(aliasableName(GasPriceFlag.Name, ctx)), 0); !ok {
		log.Fatalf("malformed %s flag value %q", aliasableName(GasPriceFlag.Name, ctx), ctx.GlobalString(aliasableName(GasPriceFlag.Name, ctx)))
	}
	if _, ok := ethConf.GpoMinGasPrice.SetString(ctx.GlobalString(aliasableName(GpoMinGasPriceFlag.Name, ctx)), 0); !ok {
		log.Fatalf("malformed %s flag value %q", aliasableName(GpoMinGasPriceFlag.Name, ctx), ctx.GlobalString(aliasableName(GpoMinGasPriceFlag.Name, ctx)))
	}
	if _, ok := ethConf.GpoMaxGasPrice.SetString(ctx.GlobalString(aliasableName(GpoMaxGasPriceFlag.Name, ctx)), 0); !ok {
		log.Fatalf("malformed %s flag value %q", aliasableName(GpoMaxGasPriceFlag.Name, ctx), ctx.GlobalString(aliasableName(GpoMaxGasPriceFlag.Name, ctx)))
	}

	switch sconf.Consensus {
	case "ethash-test":
		ethConf.PowTest = true
	}

	// Override any default configs in dev mode
	if ctx.GlobalBool(aliasableName(DevModeFlag.Name, ctx)) {
		// Override the Ethereum protocol configs
		if !ctx.GlobalIsSet(aliasableName(GasPriceFlag.Name, ctx)) {
			ethConf.GasPrice = new(big.Int)
		}
	}

	return ethConf
}

// mustMakeSufficientChainConfig makes a sufficent chain configuration (id, chainconfig, nodes,...)
// based on --chain or defaults or fails hard.
// - User must provide a full and complete config file if any is specified located at /custom/chain.json
// - Note: Function reads custom config file each time it is called; this could be altered if desired, but I (whilei) felt
// reading a file a couple of times was more efficient than storing a global.
func mustMakeSufficientChainConfig(ctx *cli.Context) *core.SufficientChainConfig {

	config := &core.SufficientChainConfig{}
	defer func() {
		// Allow flags to override external config file.
		if ctx.GlobalBool(aliasableName(DevModeFlag.Name, ctx)) {
			config.Consensus = "ethash-test"
		}
		if ctx.GlobalIsSet(aliasableName(BootnodesFlag.Name, ctx)) {
			config.ParsedBootstrap = MakeBootstrapNodesFromContext(ctx)
			glog.V(logger.Warn).Infof(`WARNING: overwriting external bootnodes configuration with those from --%s flag. Value set from flag: %v`, aliasableName(BootnodesFlag.Name, ctx), config.ParsedBootstrap)
		}
		if ctx.GlobalIsSet(aliasableName(NetworkIdFlag.Name, ctx)) {
			i := ctx.GlobalInt(aliasableName(NetworkIdFlag.Name, ctx))
			glog.V(logger.Warn).Infof(`WARNING: overwriting external network id configuration with that from --%s flag. Value set from flag: %d`, aliasableName(NetworkIdFlag.Name, ctx), i)
			if i < 1 {
				glog.Fatalf("Network ID cannot be less than 1. Got: %d", i)
			}
			config.Network = i
		}
	}()

	chainIdentity := mustMakeChainIdentity(ctx)

	// If chain identity is either of defaults (via config file or flag), use defaults.
	if chainIdentitiesMain[chainIdentity] || chainIdentitiesMorden[chainIdentity] {
		// Initialise chain configuration before handling migrations or setting up node.
		config.Identity = chainIdentity
		config.Name = mustMakeChainConfigNameDefaulty(ctx)
		config.Network = eth.NetworkId // 1, default mainnet
		config.Consensus = "ethash"
		config.Genesis = core.DefaultGenesis
		config.ChainConfig = MustMakeChainConfigFromDefaults(ctx).SortForks()
		config.ParsedBootstrap = MakeBootstrapNodesFromContext(ctx)
		if chainIsMorden(ctx) {
			config.Network = 2
			config.Genesis = core.TestNetGenesis
			state.StartingNonce = state.DefaultTestnetStartingNonce // (2**20)
		}
		return config
	}

	// Returns surely valid suff chain config.
	chainDir := MustMakeChainDataDir(ctx)
	defaultChainConfigPath := filepath.Join(chainDir, "chain.json")
	if _, de := os.Stat(defaultChainConfigPath); de != nil && os.IsNotExist(de) {
		glog.Fatalf(`%v: %v
		It looks like you haven't set up your custom chain yet...
		Here's a possible workflow for that:

		$ geth --chain morden dump-chain-config %v/chain.json
		$ sed -i.bak s/morden/%v/ %v/chain.json
		$ vi %v/chain.json # <- make your customizations
		`, core.ErrChainConfigNotFound, defaultChainConfigPath,
			chainDir, chainIdentity, chainDir, chainDir)
	}
	config, err := core.ReadExternalChainConfig(defaultChainConfigPath)
	if err != nil {
		glog.Fatalf(`invalid external configuration JSON: '%v': %v
		Valid custom configuration JSON file must be named 'chain.json' and be located in respective chain subdir.`, defaultChainConfigPath, err)
	}

	// Ensure JSON 'id' value matches name of parent chain subdir.
	if config.Identity != chainIdentity {
		glog.Fatalf(`%v: JSON 'id' value in external config file (%v) must match name of parent subdir (%v)`, ErrInvalidChainID, config.Identity, chainIdentity)
	}

	// Set statedb StartingNonce from external config, if specified (is optional)
	if config.State != nil {
		if sn := config.State.StartingNonce; sn != 0 {
			state.StartingNonce = sn
		}
	}

	return config
}

func logChainConfiguration(ctx *cli.Context, config *core.SufficientChainConfig) {

	chainIdentity := mustMakeChainIdentity(ctx)
	chainIsCustom := !(chainIdentitiesMain[chainIdentity] || chainIdentitiesMorden[chainIdentity])
	if chainIsCustom {
		glog.V(logger.Info).Infof("Using custom chain configuration: \x1b[32m%s\x1b[39m", chainIdentity)
	}

	glog.V(logger.Info).Info(glog.Separator("-"))

	glog.V(logger.Info).Infof("Starting Geth Classic \x1b[32m%s\x1b[39m", ctx.App.Version)
	glog.V(logger.Info).Infof("Geth is configured to use ETC blockchain: \x1b[32m%v\x1b[39m", config.Name)
	glog.V(logger.Info).Infof("Using chain database at: \x1b[32m%s\x1b[39m", MustMakeChainDataDir(ctx)+"/chaindata")

	glog.V(logger.Info).Infof("%v blockchain upgrades associated with this configuration:", len(config.ChainConfig.Forks))

	for i := range config.ChainConfig.Forks {
		glog.V(logger.Info).Infof(" %7v %v", config.ChainConfig.Forks[i].Block, config.ChainConfig.Forks[i].Name)
		if !config.ChainConfig.Forks[i].RequiredHash.IsEmpty() {
			glog.V(logger.Info).Infof("         with block %v", config.ChainConfig.Forks[i].RequiredHash.Hex())
		}
		for _, feat := range config.ChainConfig.Forks[i].Features {
			glog.V(logger.Debug).Infof("    id: %v", feat.ID)
			for k, v := range feat.Options {
				glog.V(logger.Debug).Infof("        %v: %v", k, v)
			}
		}
	}

	if chainIsCustom {
		glog.V(logger.Info).Infof("State starting nonce: %v", colorGreen(state.StartingNonce))
	}

	glog.V(logger.Info).Info(glog.Separator("-"))
}

// MustMakeChainConfigFromDefaults reads the chain configuration from hardcode.
func MustMakeChainConfigFromDefaults(ctx *cli.Context) *core.ChainConfig {
	c := core.DefaultConfig
	if chainIsMorden(ctx) {
		c = core.TestConfig
	}
	return c
}

// MakeChainDatabase open an LevelDB using the flags passed to the client and will hard crash if it fails.
func MakeChainDatabase(ctx *cli.Context) ethdb.Database {
	var (
		datadir = MustMakeChainDataDir(ctx)
		cache   = ctx.GlobalInt(aliasableName(CacheFlag.Name, ctx))
		handles = MakeDatabaseHandles()
	)

	chainDb, err := ethdb.NewLDBDatabase(filepath.Join(datadir, "chaindata"), cache, handles)
	if err != nil {
		glog.Fatal("Could not open database: ", err)
	}
	return chainDb
}

// MakeChain creates a chain manager from set command line flags.
func MakeChain(ctx *cli.Context) (chain *core.BlockChain, chainDb ethdb.Database) {
	var err error
	sconf := mustMakeSufficientChainConfig(ctx)
	chainDb = MakeChainDatabase(ctx)

	pow := pow.PoW(core.FakePow{})
	if !ctx.GlobalBool(aliasableName(FakePoWFlag.Name, ctx)) {
		pow = ethash.New()
	} else {
		glog.V(logger.Info).Info("Consensus: fake")
	}

	chain, err = core.NewBlockChain(chainDb, sconf.ChainConfig, pow, new(event.TypeMux))
	if err != nil {
		glog.Fatal("Could not start chainmanager: ", err)
	}
	return chain, chainDb
}

// MakeConsolePreloads retrieves the absolute paths for the console JavaScript
// scripts to preload before starting.
func MakeConsolePreloads(ctx *cli.Context) []string {
	// Skip preloading if there's nothing to preload
	if ctx.GlobalString(aliasableName(PreloadJSFlag.Name, ctx)) == "" {
		return nil
	}
	// Otherwise resolve absolute paths and return them
	preloads := []string{}

	assets := ctx.GlobalString(aliasableName(JSpathFlag.Name, ctx))
	for _, file := range strings.Split(ctx.GlobalString(aliasableName(PreloadJSFlag.Name, ctx)), ",") {
		preloads = append(preloads, common.EnsurePathAbsoluteOrRelativeTo(assets, strings.TrimSpace(file)))
	}
	return preloads
}<|MERGE_RESOLUTION|>--- conflicted
+++ resolved
@@ -29,6 +29,8 @@
 	"strings"
 
 	"errors"
+
+	"time"
 
 	"github.com/ethereumproject/ethash"
 	"github.com/ethereumproject/go-ethereum/accounts"
@@ -49,11 +51,6 @@
 	"github.com/ethereumproject/go-ethereum/pow"
 	"github.com/ethereumproject/go-ethereum/whisper"
 	"gopkg.in/urfave/cli.v1"
-<<<<<<< HEAD
-	"github.com/ethereumproject/go-ethereum/core/state"
-	"time"
-=======
->>>>>>> a8a0b792
 )
 
 func init() {
@@ -462,7 +459,7 @@
 		}
 		return ap
 	}
-	
+
 	rp := common.EnsurePathAbsoluteOrRelativeTo(MustMakeChainDataDir(ctx), "mlogs")
 	if !filepath.IsAbs(rp) {
 		af, e := filepath.Abs(rp)
@@ -475,7 +472,7 @@
 }
 
 func makeMLogFileLogger(ctx *cli.Context) (string, error) {
-	now:= time.Now()
+	now := time.Now()
 
 	mlogdir := mustMakeMLogDir(ctx)
 	logger.SetMLogDir(mlogdir)
