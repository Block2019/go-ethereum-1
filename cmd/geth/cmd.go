// Copyright 2014 The go-ethereum Authors
// This file is part of go-ethereum.
//
// go-ethereum is free software: you can redistribute it and/or modify
// it under the terms of the GNU General Public License as published by
// the Free Software Foundation, either version 3 of the License, or
// (at your option) any later version.
//
// go-ethereum is distributed in the hope that it will be useful,
// but WITHOUT ANY WARRANTY; without even the implied warranty of
// MERCHANTABILITY or FITNESS FOR A PARTICULAR PURPOSE. See the
// GNU General Public License for more details.
//
// You should have received a copy of the GNU General Public License
// along with go-ethereum. If not, see <http://www.gnu.org/licenses/>.

package main

import (
	"fmt"
	"io"
	"os"
	"os/signal"
	"runtime"

	"strings"

	"errors"
	"github.com/ethereumproject/ethash"
	"github.com/ethereumproject/go-ethereum/core"
	"github.com/ethereumproject/go-ethereum/core/state"
	"github.com/ethereumproject/go-ethereum/core/types"
	"github.com/ethereumproject/go-ethereum/eth"
	"github.com/ethereumproject/go-ethereum/eth/downloader"
	"github.com/ethereumproject/go-ethereum/logger"
	"github.com/ethereumproject/go-ethereum/logger/glog"
	"github.com/ethereumproject/go-ethereum/node"
	"github.com/ethereumproject/go-ethereum/rlp"
	"gopkg.in/urfave/cli.v1"
	"io/ioutil"
	"math/big"
	"path/filepath"
	"strconv"
	"syscall"
	"time"
)

const (
	importBatchSize = 2500
)

// Fatalf formats a message to standard error and exits the program.
// The message is also printed to standard output if standard error
// is redirected to a different file.
func Fatalf(format string, args ...interface{}) {
	w := io.MultiWriter(os.Stdout, os.Stderr)
	if runtime.GOOS == "windows" {
		// The SameFile check below doesn't work on Windows.
		// stdout is unlikely to get redirected though, so just print there.
		w = os.Stdout
	} else {
		outf, _ := os.Stdout.Stat()
		errf, _ := os.Stderr.Stat()
		if outf != nil && errf != nil && os.SameFile(outf, errf) {
			w = os.Stderr
		}
	}
	fmt.Fprintf(w, "Fatal: "+format+"\n", args...)
	logger.Flush()
	os.Exit(1)
}

func StartNode(stack *node.Node) {
	if err := stack.Start(); err != nil {
		Fatalf("Error starting protocol stack: %v", err)
	}
	go func() {
		// sigc is a single-val channel for listening to program interrupt
		var sigc = make(chan os.Signal, 1)
		signal.Notify(sigc, os.Interrupt, syscall.SIGTERM)
		defer signal.Stop(sigc)
		sig := <-sigc
		glog.Infof("Got %v, shutting down...", sig)

		fails := make(chan error, 1)
		go func(fs chan error) {
			for {
				select {
				case e := <-fs:
					if e != nil {
						glog.V(logger.Error).Infof("node stop failure: %v", e)
					}
				}
			}
		}(fails)

		go func(stack *node.Node) {
			defer func() {
				close(fails)
				// Ensure any write-pending I/O gets written.
				glog.Flush()
			}()
			fails <- stack.Stop()
		}(stack)

		// WTF?
		for i := 10; i > 0; i-- {
			<-sigc
			if i > 1 {
				glog.Infof("Already shutting down, interrupt %d more times for panic.", i-1)
			}
		}
		glog.Fatal("boom")
	}()
}

func ImportChain(chain *core.BlockChain, fn string) error {
	// Watch for Ctrl-C while the import is running.
	// If a signal is received, the import will stop at the next batch.
	interrupt := make(chan os.Signal, 1)
	stop := make(chan struct{})
	signal.Notify(interrupt, os.Interrupt)
	defer signal.Stop(interrupt)
	defer close(interrupt)
	go func() {
		if _, ok := <-interrupt; ok {
			glog.Info("caught interrupt during import, will stop at next batch")
		}
		close(stop)
	}()
	checkInterrupt := func() bool {
		select {
		case <-stop:
			return true
		default:
			return false
		}
	}

	glog.Infoln("Importing blockchain ", fn)
	fh, err := os.Open(fn)
	if err != nil {
		return err
	}
	defer fh.Close()
	stream := rlp.NewStream(fh, 0)

	// Run actual the import.
	blocks := make(types.Blocks, importBatchSize)
	n := 0
	for batch := 0; ; batch++ {
		// Load a batch of RLP blocks.
		if checkInterrupt() {
			return fmt.Errorf("interrupted")
		}
		i := 0
		for ; i < importBatchSize; i++ {
			var b types.Block
			if err := stream.Decode(&b); err == io.EOF {
				break
			} else if err != nil {
				return fmt.Errorf("at block %d: %v", n, err)
			}
			// don't import first block
			if b.NumberU64() == 0 {
				i--
				continue
			}
			blocks[i] = &b
			n++
		}
		if i == 0 {
			break
		}
		// Import the batch.
		if checkInterrupt() {
			return fmt.Errorf("interrupted")
		}
		if hasAllBlocks(chain, blocks[:i]) {
			glog.Infof("skipping batch %d, all blocks present [%x / %x]",
				batch, blocks[0].Hash().Bytes()[:4], blocks[i-1].Hash().Bytes()[:4])
			continue
		}

		if _, err := chain.InsertChain(blocks[:i]); err != nil {
			return fmt.Errorf("invalid block %d: %v", n, err)
		}
	}
	return nil
}

func hasAllBlocks(chain *core.BlockChain, bs []*types.Block) bool {
	for _, b := range bs {
		if !chain.HasBlock(b.Hash()) {
			return false
		}
	}
	return true
}

func ExportChain(blockchain *core.BlockChain, fn string) error {
	glog.Infoln("Exporting blockchain to ", fn)
	fh, err := os.OpenFile(fn, os.O_CREATE|os.O_WRONLY|os.O_TRUNC, os.ModePerm)
	if err != nil {
		return err
	}
	defer fh.Close()
	if err := blockchain.Export(fh); err != nil {
		return err
	}
	glog.Infoln("Exported blockchain to ", fn)
	return nil
}

func ExportAppendChain(blockchain *core.BlockChain, fn string, first uint64, last uint64) error {
	glog.Infoln("Exporting blockchain to ", fn)
	// TODO verify mode perms
	fh, err := os.OpenFile(fn, os.O_CREATE|os.O_APPEND|os.O_WRONLY, os.ModePerm)
	if err != nil {
		return err
	}
	defer fh.Close()
	if err := blockchain.ExportN(fh, first, last); err != nil {
		return err
	}
	glog.Infoln("Exported blockchain to ", fn)
	return nil
}

func withLineBreak(s string) string {
	return s + "\n"
}

func colorGreen(s interface{}) string {
	return fmt.Sprintf("\x1b[32m%v\x1b[39m", s)
}

func colorBlue(s interface{}) string {
	return fmt.Sprintf("\x1b[36m%v\x1b[39m", s)
}

func formatStatusKeyValue(prefix string, ss ...interface{}) (s string) {

	s = ""
	// Single arg; category? ie Forks?
	if len(ss) == 1 {
		s += colorBlue(ss[0])
	}
	if len(ss) == 2 {
		if ss[0] == "" {
			s += fmt.Sprintf("%v", colorGreen(ss[1]))
		} else {
			s += fmt.Sprintf("%v: %v", ss[0], colorGreen(ss[1]))
		}
	}
	if len(ss) > 2 {
		s += fmt.Sprintf("%v:", ss[0])
		for i := 2; i < len(ss); i++ {
			s += withLineBreak(fmt.Sprintf("    %v", colorGreen(ss[i])))
		}
	}

	return withLineBreak(prefix + s)
}

type printable struct {
	indent int
	key    string
	val    interface{}
}

var indent string = "    "

// For use by 'status' command.
// These are one of doing it, with each key/val per line and some appropriate indentations to signal grouping/parentage.
// ... But there might be a more elegant way using columns and stuff. VeryPretty?
func formatSufficientChainConfigPretty(config *core.SufficientChainConfig) (s []string) {
	ss := []printable{}

	// Chain identifiers.
	ss = append(ss, printable{0, "Chain identity", config.Identity})
	ss = append(ss, printable{0, "Chain name", config.Name})

	// Genesis.
	ss = append(ss, printable{0, "Genesis", nil})
	ss = append(ss, printable{1, "Nonce", config.Genesis.Nonce})
	ss = append(ss, printable{1, "Coinbase", config.Genesis.Coinbase})
	ss = append(ss, printable{1, "Extra data", config.Genesis.ExtraData})
	ss = append(ss, printable{1, "Gas limit", config.Genesis.GasLimit})
	ss = append(ss, printable{1, "Difficulty", config.Genesis.Difficulty})
	ss = append(ss, printable{1, "Time", config.Genesis.Timestamp})

	lenAlloc := len(config.Genesis.Alloc)
	ss = append(ss, printable{1, "Number of allocations", lenAlloc})

	// Chain configuration.
	ss = append(ss, printable{0, "Chain Configuration", nil})
	ss = append(ss, printable{1, "Forks", nil})
	for _, v := range config.ChainConfig.Forks {
		ss = append(ss, printable{2, "Name", v.Name})
		ss = append(ss, printable{2, "Block", v.Block})
		if !v.RequiredHash.IsEmpty() {
			ss = append(ss, printable{2, "Required hash", v.RequiredHash.Hex()})
		}
		for _, fv := range v.Features {
			ss = append(ss, printable{3, fv.ID, nil})
			for k, ffv := range fv.Options {
				ss = append(ss, printable{4, k, ffv})
			}
		}
	}
	ss = append(ss, printable{1, "Bad hashes", nil})
	for _, v := range config.ChainConfig.BadHashes {
		ss = append(ss, printable{2, "Block", v.Block})
		ss = append(ss, printable{2, "Hash", v.Hash.Hex()})
	}

	for _, v := range ss {
		if v.val != nil {
			s = append(s, formatStatusKeyValue(strings.Repeat(indent, v.indent), v.key, v.val))
		} else {
			s = append(s, formatStatusKeyValue(strings.Repeat(indent, v.indent), v.key))
		}
	}

	return s
}

func formatEthConfigPretty(ethConfig *eth.Config) (s []string) {
	ss := []printable{}

	// NetworkID
	ss = append(ss, printable{0, "Network", ethConfig.NetworkId})
	// FastSync?
	ss = append(ss, printable{0, "Fast sync", ethConfig.FastSync})
	// BlockChainVersion
	ss = append(ss, printable{0, "Blockchain version", ethConfig.BlockChainVersion})
	// DatabaseCache
	ss = append(ss, printable{0, "Database cache (MB)", ethConfig.DatabaseCache})
	// DatabaseHandles
	ss = append(ss, printable{0, "Database file handles", ethConfig.DatabaseHandles})
	// NatSpec?
	ss = append(ss, printable{0, "NAT spec", ethConfig.NatSpec})
	// AutoDAG?
	ss = append(ss, printable{0, "Auto DAG", ethConfig.AutoDAG})
	// PowTest?
	ss = append(ss, printable{0, "Pow test", ethConfig.PowTest})
	// PowShared?
	ss = append(ss, printable{0, "Pow shared", ethConfig.PowShared})
	// SolcPath
	ss = append(ss, printable{0, "Solc path", ethConfig.SolcPath})

	// Account Manager
	lenAccts := len(ethConfig.AccountManager.Accounts())
	ss = append(ss, printable{0, "Account Manager", nil})
	//Number of accounts
	ss = append(ss, printable{1, "Number of accounts", lenAccts})
	// keystore not exported
	// Keystore
	//		Dir
	//		ScryptN
	//		ScryptP
	// Etherbase (if set)
	ss = append(ss, printable{0, "Etherbase", ethConfig.Etherbase.Hex()})
	// GasPrice
	ss = append(ss, printable{0, "Gas price", ethConfig.GasPrice})
	ss = append(ss, printable{0, "GPO min gas price", ethConfig.GpoMinGasPrice})
	ss = append(ss, printable{0, "GPO max gas price", ethConfig.GpoMaxGasPrice})
	// MinerThreads
	ss = append(ss, printable{0, "Miner threads", ethConfig.MinerThreads})

	for _, v := range ss {
		if v.val != nil {
			s = append(s, formatStatusKeyValue(strings.Repeat(indent, v.indent), v.key, v.val))
		} else {
			s = append(s, formatStatusKeyValue(strings.Repeat(indent, v.indent), v.key))
		}
	}
	return s
}

func formatStackConfigPretty(stackConfig *node.Config) (s []string) {

	ss := []printable{}
	// Name
	ss = append(ss, printable{0, "Name", stackConfig.Name})
	// Datadir
	ss = append(ss, printable{0, "Node data dir", stackConfig.DataDir})
	// IPCPath
	ss = append(ss, printable{0, "IPC path", stackConfig.IPCPath})
	// PrivateKey?
	if stackConfig.PrivateKey != nil {
		ss = append(ss, printable{1, "Private key", nil})
		ss = append(ss, printable{2, "Private key", nil})
		ss = append(ss, printable{2, "X", stackConfig.PrivateKey.PublicKey.X})
		ss = append(ss, printable{2, "Y", stackConfig.PrivateKey.PublicKey.Y})
	}
	// Discovery?
	ss = append(ss, printable{0, "Discovery", !stackConfig.NoDiscovery})
	// BoostrapNodes
	ss = append(ss, printable{0, "Bootstrap nodes", nil})
	for _, n := range stackConfig.BootstrapNodes {
		ss = append(ss, printable{1, "", n.String()})
	}
	// ListenAddrg
	sla := stackConfig.ListenAddr
	if sla == ":0" {
		sla += " (OS will pick)"
	}
	ss = append(ss, printable{0, "Listen address", sla})
	// NAT
	ss = append(ss, printable{0, "NAT", stackConfig.NAT.String()})
	// MaxPeers
	ss = append(ss, printable{0, "Max peers", stackConfig.MaxPeers})
	// MaxPendingPeers
	ss = append(ss, printable{0, "Max pending peers", stackConfig.MaxPendingPeers})
	// HTTP
	ss = append(ss, printable{0, "HTTP", nil})
	// HTTPHost
	ss = append(ss, printable{1, "host", stackConfig.HTTPHost})
	// HTTPPort
	ss = append(ss, printable{1, "port", stackConfig.HTTPPort})
	// HTTPCors
	ss = append(ss, printable{1, "CORS", stackConfig.HTTPCors})
	// HTTPModules[]
	ss = append(ss, printable{1, "modules", stackConfig.HTTPModules})
	// Endpoint()
	ss = append(ss, printable{1, "endpoint", stackConfig.HTTPEndpoint()})
	// WS
	ss = append(ss, printable{0, "WS", nil})
	// WSHost
	ss = append(ss, printable{1, "host", stackConfig.WSHost})
	// WSPort
	ss = append(ss, printable{1, "port", stackConfig.WSPort})
	// WSOrigins
	ss = append(ss, printable{1, "origins", stackConfig.WSOrigins})
	// WSModules[]
	ss = append(ss, printable{1, "modules", stackConfig.WSModules})
	// Endpoint()
	ss = append(ss, printable{1, "endpoint", stackConfig.WSEndpoint()})

	for _, v := range ss {
		if v.val != nil {
			s = append(s, formatStatusKeyValue(strings.Repeat(indent, v.indent), v.key, v.val))
		} else {
			s = append(s, formatStatusKeyValue(strings.Repeat(indent, v.indent), v.key))
		}
	}
	return s
}

func formatBlockPretty(b *types.Block) (ss []printable) {
	bh := b.Header()
	ss = append(ss, printable{1, "Number", bh.Number})
	ss = append(ss, printable{1, "Hash (hex)", bh.Hash().Hex()})
	ss = append(ss, printable{1, "Parent hash (hex)", bh.ParentHash.Hex()})
	ss = append(ss, printable{1, "Nonce (uint64)", bh.Nonce.Uint64()})
	ss = append(ss, printable{1, "Time", fmt.Sprintf("%v (%v)", bh.Time, time.Unix(int64(bh.Time.Uint64()), 0))})
	ss = append(ss, printable{1, "Difficulty", bh.Difficulty})
	ss = append(ss, printable{1, "Coinbase", bh.Coinbase.Hex()})
	ss = append(ss, printable{1, "Tx hash (hex)", bh.TxHash.Hex()})
	ss = append(ss, printable{1, "Bloom (string)", string(bh.Bloom.Bytes())})
	ss = append(ss, printable{1, "Gas limit", bh.GasLimit})
	ss = append(ss, printable{1, "Gas used", bh.GasUsed})
	ss = append(ss, printable{1, "Extra data (bytes)", bh.Extra})
	return ss
}

func formatChainDataPretty(datadir string, chain *core.BlockChain) (s []string) {
	ss := []printable{}

	ss = append(ss, printable{0, "Chain data dir", datadir})

	ss = append(ss, printable{0, "Genesis", nil})
	ss = append(ss, formatBlockPretty(chain.Genesis())...)

	currentBlock := chain.CurrentBlock()
	ss = append(ss, printable{0, "Current block", nil})
	ss = append(ss, formatBlockPretty(currentBlock)...)

	currentFastBlock := chain.CurrentFastBlock()
	ss = append(ss, printable{0, "Current fast block", nil})
	ss = append(ss, formatBlockPretty(currentFastBlock)...)

	for _, v := range ss {
		if v.val != nil {
			s = append(s, formatStatusKeyValue(strings.Repeat(indent, v.indent), v.key, v.val))
		} else {
			s = append(s, formatStatusKeyValue(strings.Repeat(indent, v.indent), v.key))
		}
	}
	return s
}

func status(ctx *cli.Context) error {

	shouldUseExisting := false
	datadir := MustMakeChainDataDir(ctx)
	chaindatadir := filepath.Join(datadir, "chaindata")
	if di, e := os.Stat(chaindatadir); e == nil && di.IsDir() {
		shouldUseExisting = true
	}
	// Makes sufficient configuration from JSON file or DB pending flags.
	// Delegates flag usage.
	config := mustMakeSufficientChainConfig(ctx)

	// Configure the Ethereum service
	ethConf := mustMakeEthConf(ctx, config)

	// Configure node's service container.
	name := makeNodeName(Version, ctx)
	stackConf, _ := mustMakeStackConf(ctx, name, config)

	sep := glog.Separator("-")
	printme := []struct {
		title   string
		keyVals []string
	}{
		{"Chain configuration", formatSufficientChainConfigPretty(config)},
		{"Ethereum configuration", formatEthConfigPretty(ethConf)},
		{"Node configuration", formatStackConfigPretty(stackConf)},
	}

	s := "\n"

	for _, p := range printme {
		s += withLineBreak(sep)
		// right align category title
		s += withLineBreak(strings.Repeat(" ", len(sep)-len(p.title)) + colorBlue(p.title))
		for _, v := range p.keyVals {
			s += v
		}
	}
	glog.V(logger.Info).Info(s)

	// Return here if database has not been initialized.
	if !shouldUseExisting {
		glog.V(logger.Info).Info("Geth has not been initialized; no database information available yet.")
		return nil
	}

	chaindata, cdb := MakeChain(ctx)
	defer cdb.Close()
	s = "\n"
	s += withLineBreak(sep)
	title := "Chain database status"
	s += withLineBreak(strings.Repeat(" ", len(sep)-len(title)) + colorBlue(title))
	for _, v := range formatChainDataPretty(datadir, chaindata) {
		s += v
	}
	glog.V(logger.Info).Info(s)

	return nil
}

func rollback(ctx *cli.Context) error {
	index := ctx.Args().First()
	if len(index) == 0 {
		glog.Fatal("missing argument: use `rollback 12345` to specify required block number to roll back to")
		return errors.New("invalid flag usage")
	}

	blockIndex, err := strconv.ParseUint(index, 10, 64)
	if err != nil {
		glog.Fatalf("invalid argument: use `rollback 12345`, were '12345' is a required number specifying which block number to roll back to")
		return errors.New("invalid flag usage")
	}

	bc, chainDB := MakeChain(ctx)
	defer chainDB.Close()

	glog.Warning("Rolling back blockchain...")

	bc.SetHead(blockIndex)

	// Check if *neither* block nor fastblock numbers match desired head number
	nowCurrentHead := bc.CurrentBlock().Number().Uint64()
	nowCurrentFastHead := bc.CurrentFastBlock().Number().Uint64()
	if nowCurrentHead != blockIndex && nowCurrentFastHead != blockIndex {
		glog.Fatalf("ERROR: Wanted rollback to set head to: %v, instead current head is: %v", blockIndex, nowCurrentHead)
	}
	glog.Infof("SUCCESS: Head block set to: %v", nowCurrentHead)
	return nil
}

// dumpChainConfig exports chain configuration based on context to JSON file.
// It is not compatible with --chain-config flag; it is intended to move from flags -> file,
// and not the other way around.
func dumpChainConfig(ctx *cli.Context) error {

	chainIdentity := mustMakeChainIdentity(ctx)
	if !(chainIdentitiesMain[chainIdentity] || chainIdentitiesMorden[chainIdentity]) {
		glog.Fatal("Dump config should only be used with default chain configurations (mainnet or morden).")
	}

	glog.V(logger.Info).Infof("Dumping configuration for: %v", chainIdentity)

	chainConfigFilePath := ctx.Args().First()
	chainConfigFilePath = filepath.Clean(chainConfigFilePath)

	if chainConfigFilePath == "" || chainConfigFilePath == "/" || chainConfigFilePath == "." {
		glog.Fatalf("Given filepath to export chain configuration was blank or invalid; it was: '%v'. It cannot be blank. You typed: %v ", chainConfigFilePath, ctx.Args().First())
		return errors.New("invalid required filepath argument")
	}

	fb := filepath.Dir(chainConfigFilePath)
	di, de := os.Stat(fb)
	if de != nil {
		if os.IsNotExist(de) {
			glog.V(logger.Warn).Infof("Directory path '%v' does not yet exist. Will create.", fb)
			if e := os.MkdirAll(fb, os.ModePerm); e != nil {
				glog.Fatalf("Could not create necessary directories: %v", e)
			}
			di, _ = os.Stat(fb) // update var with new dir info
		} else {
			glog.V(logger.Error).Infof("err: %v (at '%v')", de, fb)
		}
	}
	if !di.IsDir() {
		glog.Fatalf("'%v' must be a directory", fb)
	}

	// Implicitly favor Morden because it is a smaller, simpler configuration,
	// so I expect it to be used more frequently than mainnet.
	genesisDump := core.TestNetGenesis
	netId := 2
	stateConf := &core.StateConfig{StartingNonce: state.DefaultTestnetStartingNonce}
	if !chainIsMorden(ctx) {
		genesisDump = core.DefaultGenesis
		netId = eth.NetworkId
		stateConf = nil
	}

	// Note that we use default configs (not externalizable).
	chainConfig := MustMakeChainConfigFromDefaults(ctx)
	var nodes []string
	for _, node := range MakeBootstrapNodesFromContext(ctx) {
		nodes = append(nodes, node.String())
	}

	var currentConfig = &core.SufficientChainConfig{
		Identity:    chainIdentity,
		Name:        mustMakeChainConfigNameDefaulty(ctx),
		Network:     netId,
		State:       stateConf,
		Consensus:   "ethash",
		Genesis:     genesisDump,
		ChainConfig: chainConfig.SortForks(), // get current/contextualized chain config
		Bootstrap:   nodes,
	}

	if writeError := currentConfig.WriteToJSONFile(chainConfigFilePath); writeError != nil {
		glog.Fatalf("An error occurred while writing chain configuration: %v", writeError)
		return writeError
	}

	glog.V(logger.Info).Info(fmt.Sprintf("Wrote chain config file to \x1b[32m%s\x1b[39m.", chainConfigFilePath))
	return nil
}

// startNode boots up the system node and all registered protocols, after which
// it unlocks any requested accounts, and starts the RPC/IPC interfaces and the
// miner.
func startNode(ctx *cli.Context, stack *node.Node) *eth.Ethereum {
	// Start up the node itself
	StartNode(stack)

	// Unlock any account specifically requested
	var ethereum *eth.Ethereum
	if err := stack.Service(&ethereum); err != nil {
		glog.Fatal("ethereum service not running: ", err)
	}

	// Start auxiliary services if enabled
	if ctx.GlobalBool(aliasableName(MiningEnabledFlag.Name, ctx)) {
		if err := ethereum.StartMining(ctx.GlobalInt(aliasableName(MinerThreadsFlag.Name, ctx)), ctx.GlobalString(aliasableName(MiningGPUFlag.Name, ctx))); err != nil {
			glog.Fatalf("Failed to start mining: %v", err)
		}
	}
	return ethereum
}

func makedag(ctx *cli.Context) error {
	args := ctx.Args()
	wrongArgs := func() {
		glog.Fatal(`Usage: geth makedag <block number> <outputdir>`)
	}
	switch {
	case len(args) == 2:
		blockNum, err := strconv.ParseUint(args[0], 0, 64)
		dir := args[1]
		if err != nil {
			wrongArgs()
		} else {
			dir = filepath.Clean(dir)
			// seems to require a trailing slash
			if !strings.HasSuffix(dir, "/") {
				dir = dir + "/"
			}
			_, err = ioutil.ReadDir(dir)
			if err != nil {
				glog.Fatal("Can't find dir")
			}
			fmt.Println("making DAG, this could take awhile...")
			ethash.MakeDAG(blockNum, dir)
		}
	default:
		wrongArgs()
	}
	return nil
}

func gpuinfo(ctx *cli.Context) error {
	eth.PrintOpenCLDevices()
	return nil
}

func gpubench(ctx *cli.Context) error {
	args := ctx.Args()
	wrongArgs := func() {
		glog.Fatal(`Usage: geth gpubench <gpu number>`)
	}
	switch {
	case len(args) == 1:
		n, err := strconv.ParseUint(args[0], 0, 64)
		if err != nil {
			wrongArgs()
		}
		eth.GPUBench(n)
	case len(args) == 0:
		eth.GPUBench(0)
	default:
		wrongArgs()
	}
	return nil
}

func version(ctx *cli.Context) error {
	fmt.Println("Geth")
	fmt.Println("Version:", Version)
	fmt.Println("Protocol Versions:", eth.ProtocolVersions)
	fmt.Println("Network Id:", ctx.GlobalInt(aliasableName(NetworkIdFlag.Name, ctx)))
	fmt.Println("Go Version:", runtime.Version())
	fmt.Println("OS:", runtime.GOOS)
	fmt.Printf("GOPATH=%s\n", os.Getenv("GOPATH"))
	fmt.Printf("GOROOT=%s\n", runtime.GOROOT())

	return nil
}

// LogStatusFeatAvailability is used to register and track use of available status logging features, eg. "STATUS SYNC"
type LogStatusFeatAvailability int

const (
	StatusFeatAvailable LogStatusFeatAvailability = iota
	StatusFeatRegistered
	StatusFeatNonexistent
)

// availableLogStatusFeatures stores state of implemented log STATUS features.
// New features should be registered here, and their status updates by dispatchStatusLogs if in use (to avoid dupe goroutine logging).
var availableLogStatusFeatures = map[string]LogStatusFeatAvailability{
	"sync": StatusFeatAvailable,
}

// dispatchStatusLogs handle parsing --log-status=argument and toggling appropriate goroutine status feature logging.
func dispatchStatusLogs(ctx *cli.Context, ethe *eth.Ethereum) {
	flagName := aliasableName(LogStatusFlag.Name, ctx)
	v := ctx.GlobalString(flagName)
	if v == "" {
		glog.Fatalf("%v: %v", flagName, ErrInvalidFlag)
	}

	for _, p := range strings.Split(v, ",") {
		// Ignore hanging or double commas
		if p == "" {
			continue
		}

		// If possible, split sync=60 into ["sync", "60"], otherwise yields ["sync"], ["60"], or ["someothernonsense"]
		eqs := strings.Split(p, "=")

		// Catch unavailable and duplicate status feature logs
		if availableLogStatusFeatures[eqs[0]] == StatusFeatNonexistent {
			glog.Fatalf("%v: %v: unavailable status feature by name of '%v'", flagName, ErrInvalidFlag, eqs[0])
		}
		if availableLogStatusFeatures[eqs[0]] == StatusFeatRegistered {
			glog.Fatalf("%v: %v: duplicate status feature by name of '%v'", flagName, ErrInvalidFlag, eqs[0])
		}

		// If user just uses "sync" instead of "sync=42", append empty string and delegate to each status log function how to handle it
		if len(eqs) == 1 {
			eqs = append(eqs, "")
		}
		switch eqs[0] {
		case "sync":
			availableLogStatusFeatures["sync"] = StatusFeatRegistered
			go runStatusSyncLogs(ethe, eqs[1], ctx.GlobalInt(aliasableName(MaxPeersFlag.Name, ctx)))
		}
	}
}

// runStatusSyncLogs starts STATUS SYNC logging at a given interval.
// It should be run as a goroutine.
// eg. --log-status="sync=42" logs SYNC information every 42 seconds
func runStatusSyncLogs(e *eth.Ethereum, interval string, maxPeers int) {

	// Establish default interval.
	intervalI := 60

	if interval != "" {
		i, e := strconv.Atoi(interval)
		if e != nil {
			glog.Fatalf("STATUS SYNC %v: could not parse argument: %v", e, interval)
		}
		if i < 1 {
			glog.Fatalf("STATUS SYNC interval value must be a positive integer, got: %d", i)
		}
		intervalI = i
	}

<<<<<<< HEAD
	glog.V(logger.Info).Infof("STATUS SYNC Log interval set: %d seconds", intervalI)
=======
	glog.V(logger.Error).Infof("STATUS SYNC Log interval set: %d seconds", intervalI)
>>>>>>> a8a0b792

	tickerInterval := time.Second * time.Duration(int32(intervalI))
	ticker := time.NewTicker(tickerInterval)

	var lastLoggedBlockNumber uint64
	var sigc = make(chan os.Signal, 1)
	signal.Notify(sigc, os.Interrupt, syscall.SIGTERM)
	defer signal.Stop(sigc)

	for {
		select {
		case <-ticker.C:
			lenPeers := e.Downloader().GetPeers().Len()

			_, current, height, _, _ := e.Downloader().Progress() // origin, current, height, pulled, known
			mode := e.Downloader().GetMode()

			// Get our head block
			blockchain := e.BlockChain()
			currentBlockHex := blockchain.CurrentBlock().Hash().Hex()

			// Discover -> not synchronising (searching for peers)
			// FullSync/FastSync -> synchronising
			// Import -> synchronising, at full height
			fMode := "Discover"
			fOfHeight := fmt.Sprintf(" of #%7d", height)

			// Calculate and format percent sync of known height
			heightRatio := float64(current) / float64(height)
			heightRatio = heightRatio * 100
			fHeightRatio := fmt.Sprintf("(%4.2f%%)", heightRatio)

			// Wait until syncing because real dl mode will not be engaged until then
			if e.Downloader().Synchronising() {
				switch mode {
				case downloader.FullSync:
					fMode = "FullSync"
				case downloader.FastSync:
					fMode = "FastSync"
					currentBlockHex = blockchain.CurrentFastBlock().Hash().Hex()
				}
			}
			if current == height && !(current == 0 && height == 0) {
				fMode = "Import  " // with spaces to make same length as Discover, FastSync, FullSync
				fOfHeight = strings.Repeat(" ", 12)
				fHeightRatio = strings.Repeat(" ", 7)
			}
			if height == 0 {
				fOfHeight = strings.Repeat(" ", 12)
				fHeightRatio = strings.Repeat(" ", 7)
			}

			// Calculate block stats for interval
			numBlocksDiff := current - lastLoggedBlockNumber
			numTxsDiff := 0
			mGas := new(big.Int)

			var numBlocksDiffPerSecond uint64
			var numTxsDiffPerSecond int
			var mGasPerSecond = new(big.Int)

			if numBlocksDiff > 0 && numBlocksDiff != current {
				for i := lastLoggedBlockNumber; i <= current; i++ {
					b := blockchain.GetBlockByNumber(i)
					if b != nil {
						numTxsDiff += b.Transactions().Len()
						mGas = new(big.Int).Add(mGas, b.GasUsed())
					}
				}
			}

			// Convert to per-second stats
			// FIXME(?): Some degree of rounding will happen.
			// For example, if interval is 10s and we get 6 blocks imported in that span,
			// stats will show '0' blocks/second. Looks a little strange; but on the other hand,
			// precision costs visual space, and normally just looks weird when starting up sync or
			// syncing slowly.
			numBlocksDiffPerSecond = numBlocksDiff / uint64(intervalI)

			// Don't show initial current / per second val
			if lastLoggedBlockNumber == 0 {
				numBlocksDiffPerSecond = 0
			}

			// Divide by interval to yield per-second stats
			numTxsDiffPerSecond = numTxsDiff / intervalI
			mGasPerSecond = new(big.Int).Div(mGas, big.NewInt(int64(intervalI)))
			mGasPerSecond = new(big.Int).Div(mGasPerSecond, big.NewInt(1000000))
			mGasPerSecondI := mGasPerSecond.Int64()

			// Update last logged current block number
			lastLoggedBlockNumber = current

			// Format head block hex for printing (eg. d4e…fa3)
			cbhexstart := currentBlockHex[2:5] // trim off '0x' prefix
			cbhexend := currentBlockHex[(len(currentBlockHex) - 3):]

			blockprogress := fmt.Sprintf("#%7d%s", current, fOfHeight)
			cbhexdisplay := fmt.Sprintf("%s…%s", cbhexstart, cbhexend)
			peersdisplay := fmt.Sprintf("%2d/%2d peers", lenPeers, maxPeers)
			blocksprocesseddisplay := fmt.Sprintf("%4d/%4d/%2d blks/txs/mgas sec", numBlocksDiffPerSecond, numTxsDiffPerSecond, mGasPerSecondI)

			// Log to ERROR.
			// This allows maximum user optionality for desired integration with rest of event-based logging.
			glog.V(logger.Error).Infof("STATUS SYNC %s %s %s %s %s %s", fMode, blockprogress, fHeightRatio, cbhexdisplay, blocksprocesseddisplay, peersdisplay)

		case <-sigc:
			// Listen for interrupt
			ticker.Stop()
<<<<<<< HEAD
			glog.V(logger.Debug).Infoln("STATUS SYNC Stopping logging.")
			return
		}
	}
}

func stringInSlice(s string, sl []string) bool {
	for _, l := range sl {
		if l == s {
			return true
		}
	}
	return false
}

func makeMLogDocumentation(ctx *cli.Context) error {
	wantComponents := ctx.Args()

	// If no components specified, print all.
	if len(wantComponents) == 0 {
		for k := range logger.MLogRegistryAvailable {
			wantComponents = append(wantComponents, string(k))
		}
	}

	// "table of contents"
	for cmp, lines := range logger.MLogRegistryAvailable {
		if !stringInSlice(string(cmp), wantComponents) {
			continue
		}
		fmt.Printf("\n[%s]\n\n", cmp)
		for _, line := range lines {
			// print anchor links ul list items
			fmt.Printf("- [%s](#%s)\n", line.EventName(), strings.Replace(line.EventName(), ".", "-", -1))
		}
	}

	fmt.Println("\n----\n") // hr

	// each LINE
	for cmp, lines := range logger.MLogRegistryAvailable {
		if !stringInSlice(string(cmp), wantComponents) {
			continue
		}
		for _, line := range lines {
			fmt.Println(line.FormatDocumentation(cmp))
		}
	}

	return nil
=======
			glog.V(logger.Error).Infoln("STATUS SYNC Stopping logging.")
			return
		}
	}
>>>>>>> a8a0b792
}<|MERGE_RESOLUTION|>--- conflicted
+++ resolved
@@ -26,6 +26,13 @@
 	"strings"
 
 	"errors"
+	"io/ioutil"
+	"math/big"
+	"path/filepath"
+	"strconv"
+	"syscall"
+	"time"
+
 	"github.com/ethereumproject/ethash"
 	"github.com/ethereumproject/go-ethereum/core"
 	"github.com/ethereumproject/go-ethereum/core/state"
@@ -37,12 +44,6 @@
 	"github.com/ethereumproject/go-ethereum/node"
 	"github.com/ethereumproject/go-ethereum/rlp"
 	"gopkg.in/urfave/cli.v1"
-	"io/ioutil"
-	"math/big"
-	"path/filepath"
-	"strconv"
-	"syscall"
-	"time"
 )
 
 const (
@@ -819,11 +820,7 @@
 		intervalI = i
 	}
 
-<<<<<<< HEAD
 	glog.V(logger.Info).Infof("STATUS SYNC Log interval set: %d seconds", intervalI)
-=======
-	glog.V(logger.Error).Infof("STATUS SYNC Log interval set: %d seconds", intervalI)
->>>>>>> a8a0b792
 
 	tickerInterval := time.Second * time.Duration(int32(intervalI))
 	ticker := time.NewTicker(tickerInterval)
@@ -933,7 +930,6 @@
 		case <-sigc:
 			// Listen for interrupt
 			ticker.Stop()
-<<<<<<< HEAD
 			glog.V(logger.Debug).Infoln("STATUS SYNC Stopping logging.")
 			return
 		}
@@ -984,10 +980,4 @@
 	}
 
 	return nil
-=======
-			glog.V(logger.Error).Infoln("STATUS SYNC Stopping logging.")
-			return
-		}
-	}
->>>>>>> a8a0b792
 }