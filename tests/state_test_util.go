// Copyright 2015 The go-ethereum Authors
// This file is part of the go-ethereum library.
//
// The go-ethereum library is free software: you can redistribute it and/or modify
// it under the terms of the GNU Lesser General Public License as published by
// the Free Software Foundation, either version 3 of the License, or
// (at your option) any later version.
//
// The go-ethereum library is distributed in the hope that it will be useful,
// but WITHOUT ANY WARRANTY; without even the implied warranty of
// MERCHANTABILITY or FITNESS FOR A PARTICULAR PURPOSE. See the
// GNU Lesser General Public License for more details.
//
// You should have received a copy of the GNU Lesser General Public License
// along with the go-ethereum library. If not, see <http://www.gnu.org/licenses/>.

package tests

import (
	"encoding/hex"
	"encoding/json"
	"fmt"
	"math/big"

	"bytes"
	"github.com/ethereumproject/go-ethereum/common"
	"github.com/ethereumproject/go-ethereum/common/hexutil"
	"github.com/ethereumproject/go-ethereum/common/math"
	"github.com/ethereumproject/go-ethereum/core"
	"github.com/ethereumproject/go-ethereum/core/state"
	"github.com/ethereumproject/go-ethereum/core/vm"
	"github.com/ethereumproject/go-ethereum/crypto"
	"github.com/ethereumproject/go-ethereum/ethdb"
	"strings"
)

// func RunStateTestWithReader(ruleSet RuleSet, r io.Reader, skipTests []string) error {
// 	tests := make(map[string]stTest)
// 	if err := readJSON(r, &tests); err != nil {
// 		return err
// 	}

// 	if err := runStateTests(tests, skipTests); err != nil {
// 		return err
// 	}

// 	return nil
// }

// func RunStateTest(ruleSet RuleSet, p string, skipTests []string) error {
// 	tests := make(map[string]stTest)
// 	if err := readJSONFile(p, &tests); err != nil {
// 		return err
// 	}

// 	if err := runStateTests(tests, skipTests); err != nil {
// 		return err
// 	}

// 	return nil

// }

// func BenchStateTest(ruleSet RuleSet, p string, conf bconf, b *testing.B) error {
// 	tests := make(map[string]stTest)
// 	if err := readJSONFile(p, &tests); err != nil {
// 		return err
// 	}
// 	test, ok := tests[conf.name]
// 	if !ok {
// 		return fmt.Errorf("test not found: %s", conf.name)
// 	}

// 	// XXX Yeah, yeah...
// 	env := make(map[string]string)
// 	env["currentCoinbase"] = test.Env.CurrentCoinbase
// 	env["currentDifficulty"] = test.Env.CurrentDifficulty
// 	env["currentGasLimit"] = test.Env.CurrentGasLimit
// 	env["currentNumber"] = test.Env.CurrentNumber
// 	env["previousHash"] = test.Env.PreviousHash
// 	if n, ok := test.Env.CurrentTimestamp.(float64); ok {
// 		env["currentTimestamp"] = strconv.Itoa(int(n))
// 	} else {
// 		env["currentTimestamp"] = test.Env.CurrentTimestamp.(string)
// 	}

// 	b.ResetTimer()
// 	for i := 0; i < b.N; i++ {
// 		benchStateTest(ruleSet, test, env, b)
// 	}

// 	return nil
// }

// func benchStateTest(ruleSet RuleSet, test VmTest, env map[string]string, b *testing.B) {
// 	b.StopTimer()
// 	db, _ := ethdb.NewMemDatabase()
// 	statedb := makePreState(db, test.Pre)
// 	b.StartTimer()

// 	RunState(db, statedb, env, test.Exec)
// }

// func runStateTests(tests map[string]stTest, skipTests []string) error {
// 	skipTest := make(map[string]bool, len(skipTests))
// 	for _, name := range skipTests {
// 		skipTest[name] = true
// 	}

// 	for name, test := range tests {
// 		if skipTest[name] /*|| name != "callcodecallcode_11" */ {
// 			glog.Infoln("Skipping state test", name)
// 			continue
// 		}

// 		//fmt.Println("StateTest:", name)
// 		if err := runStateTest(ruleSet, test); err != nil {
// 			return fmt.Errorf("%s: %s\n", name, err.Error())
// 		}

// 		//glog.Infoln("State test passed: ", name)
// 		//fmt.Println(string(statedb.Dump()))
// 	}
// 	return nil

// }

// func runStateTest(ruleSet RuleSet, test VmTest) error {
// 	db, _ := ethdb.NewMemDatabase()
// 	statedb := makePreState(db, test.Pre)

// 	// XXX Yeah, yeah...
// 	env := make(map[string]string)
// 	env["currentCoinbase"] = test.Env.CurrentCoinbase
// 	env["currentDifficulty"] = test.Env.CurrentDifficulty
// 	env["currentGasLimit"] = test.Env.CurrentGasLimit
// 	env["currentNumber"] = test.Env.CurrentNumber
// 	env["previousHash"] = test.Env.PreviousHash
// 	if n, ok := test.Env.CurrentTimestamp.(float64); ok {
// 		env["currentTimestamp"] = strconv.Itoa(int(n))
// 	} else {
// 		env["currentTimestamp"] = test.Env.CurrentTimestamp.(string)
// 	}

// 	var (
// 		ret []byte
// 		// gas  *big.Int
// 		// err  error
// 		stlogs vm.Logs
// 	)

// 	ret, stlogs, _, _ = RunState(ruleSet, db, statedb, env, test.Transaction)

// 	// Compare expected and actual return
// 	rexp := common.FromHex(test.Out)
// 	if !bytes.Equal(rexp, ret) {
// 		return fmt.Errorf("return failed. Expected %x, got %x\n", rexp, ret)
// 	}

// 	// check post state
// 	for addr, account := range test.Post {
// 		obj := statedb.GetAccount(common.HexToAddress(addr))
// 		if obj == nil {
// 			return fmt.Errorf("did not find expected post-state account: %s", addr)
// 		}
// 		// Because vm.Account interface does not have Nonce method, so after
// 		// checking that obj exists, we'll use the StateObject type afterwards
// 		sobj := statedb.GetOrNewStateObject(common.HexToAddress(addr))

// 		if balance, ok := new(big.Int).SetString(account.Balance, 0); !ok {
// 			panic("malformed test account balance")
// 		} else if balance.Cmp(obj.Balance()) != 0 {
// 			return fmt.Errorf("(%x) balance failed. Expected: %v have: %v\n", obj.Address().Bytes()[:4], account.Balance, obj.Balance())
// 		}

// 		if nonce, err := strconv.ParseUint(account.Nonce, 0, 64); err != nil {
// 			return fmt.Errorf("test account %q malformed nonce: %s", addr, err)
// 		} else if sobj.Nonce() != nonce {
// 			return fmt.Errorf("(%x) nonce failed. Expected: %v have: %v\n", obj.Address().Bytes()[:4], account.Nonce, sobj.Nonce())
// 		}

// 		for addr, value := range account.Storage {
// 			v := statedb.GetState(obj.Address(), common.HexToHash(addr))
// 			vexp := common.HexToHash(value)

// 			if v != vexp {
// 				return fmt.Errorf("storage failed:\n%x: %s:\nexpected: %x\nhave:     %x\n(%v %v)\n", obj.Address().Bytes(), addr, vexp, v, vexp.Big(), v.Big())
// 			}
// 		}
// 	}

// 	root, _ := statedb.CommitTo(db, false)
// 	if common.HexToHash(test.PostStateRoot) != root {
// 		return fmt.Errorf("Post state root error. Expected: %s have: %x", test.PostStateRoot, root)
// 	}

// 	// check logs
// 	if test.Logs != "" {
// 		stateLogsHash := rlpHash(statedb.Logs())
// 		stLogsHash := rlpHash(stlogs)
// 		if stateLogsHash != stLogsHash {
// 			return fmt.Errorf("mismatch state/vm logs: state: %v vm: %v", stateLogsHash.Hex(), stLogsHash.Hex())
// 		}
// 		if stateLogsHash.Hex() != test.Logs && stLogsHash.Hex() != test.Logs {
// 			return fmt.Errorf("post state logs hash mismatch; got/state: %v got/vm: %v want: %v", stateLogsHash.Hex(), stLogsHash.Hex(), test.Logs)
// 		}
// 	}

// 	return nil
// }

// Subtests returns all valid subtests of the test.
func (t *StateTest) Subtests() []StateSubtest {
	var sub []StateSubtest
	for fork, pss := range t.json.Post {
		for i := range pss {
			sub = append(sub, StateSubtest{fork, i})
		}
	}
	return sub
}

// Run executes a specific subtest.
func (t *StateTest) Run(test *StateTest, subtest StateSubtest, ruleset RuleSet) (*state.StateDB, error) {
	db, _ := ethdb.NewMemDatabase()
	statedb := makePreState(db, t.json.Pre)

	env := NewEnv(ruleset, statedb)
	env.coinbase = test.json.Env.Coinbase
	pb, err := test.json.Env.PreviousHash.MarshalText()
	if err != nil {
		panic(err.Error())
	}
	env.parent = common.BytesToHash(pb)
	env.number = new(big.Int).SetUint64(test.json.Env.Number)
	env.time = new(big.Int).SetUint64(test.json.Env.Timestamp)
	env.difficulty = test.json.Env.Difficulty
	env.gasLimit = new(big.Int).SetUint64(test.json.Env.GasLimit)
	env.Gas = new(big.Int)
	env.evm = vm.New(env)

	post := t.json.Post[subtest.Fork][subtest.Index]

	// Derive sender from private key if present.
	var from common.Address
	if len(test.json.Tx.PrivateKey) > 0 {
		key := crypto.ToECDSA(test.json.Tx.PrivateKey)
		from = crypto.PubkeyToAddress(key.PublicKey)
	}
	// Parse recipient if present.
	var to *common.Address
	if test.json.Tx.To != "" {
		to = new(common.Address)
		if err := to.UnmarshalText([]byte(test.json.Tx.To)); err != nil {
			return nil, fmt.Errorf("invalid to address: %v", err)
		}
	}

	// Get values specific to this post state.
	if post.Indexes.Data > len(test.json.Tx.Data) {
		return nil, fmt.Errorf("tx data index %d out of bounds", post.Indexes.Data)
	}
	if post.Indexes.Value > len(test.json.Tx.Value) {
		return nil, fmt.Errorf("tx value index %d out of bounds", post.Indexes.Value)
	}
	if post.Indexes.Gas > len(test.json.Tx.GasLimit) {
		return nil, fmt.Errorf("tx gas limit index %d out of bounds", post.Indexes.Gas)
	}
	dataHex := test.json.Tx.Data[post.Indexes.Data]
	valueHex := test.json.Tx.Value[post.Indexes.Value]
	gasLimit := test.json.Tx.GasLimit[post.Indexes.Gas]
	// Value, Data hex encoding is messy: https://github.com/ethereum/tests/issues/203
	value := new(big.Int)
	if valueHex != "0x" {
		v, ok := math.ParseBig256(valueHex)
		if !ok {
			return nil, fmt.Errorf("invalid tx value %q", valueHex)
		}
		value = v
	}
	data, err := hex.DecodeString(strings.TrimPrefix(dataHex, "0x"))
	if err != nil {
		return nil, fmt.Errorf("invalid tx data %q", dataHex)
	}

	// Set pre compiled contracts
	vm.Precompiled = vm.PrecompiledContracts()

	gaspool := new(core.GasPool)
	gaspool.AddGas(new(big.Int).SetUint64(test.json.Tx.GasLimit[post.Indexes.Gas]))
	snapshot := statedb.Snapshot()
	message := NewMessage(from, to, data, value, new(big.Int).SetUint64(gasLimit), test.json.Tx.GasPrice, test.json.Tx.Nonce)
	if _, _, _, err := core.ApplyMessage(env, message, gaspool); err != nil {
		statedb.RevertToSnapshot(snapshot)
	}
	if logs := rlpHash(statedb.Logs()); logs != common.Hash(post.Logs) {
		return statedb, fmt.Errorf("post state logs hash mismatch: got %x, want %x", logs, post.Logs)
	}
	root, _ := statedb.CommitTo(db, false)
	if root != common.Hash(post.Root) {
		return statedb, fmt.Errorf("post state root mismatch: got %x, want %x", root, post.Root)
	}
	return statedb, nil
}

func (t *StateTest) gasLimit(subtest StateSubtest) uint64 {
	return t.json.Tx.GasLimit[t.json.Post[subtest.Fork][subtest.Index].Indexes.Gas]
}

var Rules = map[string]RuleSet{
	"Frontier": {
		HomesteadBlock: big.NewInt(1000000),
	},
	"Homestead": {
		HomesteadBlock: new(big.Int),
	},
	"EIP150": {
		HomesteadBlock:           new(big.Int),
		HomesteadGasRepriceBlock: new(big.Int),
	},
	"Byzantium": {
		HomesteadBlock:           new(big.Int),
		HomesteadGasRepriceBlock: new(big.Int),
		DiehardBlock:             new(big.Int),
		ECIP1045Block:            new(big.Int),
	},
	"FrontierToHomesteadAt5": {
		HomesteadBlock: big.NewInt(5),
	},
	"HomesteadToEIP150At5": {
		HomesteadBlock:           new(big.Int),
		HomesteadGasRepriceBlock: big.NewInt(5),
	},
}

// UnsupportedForkError is returned when a test requests a fork that isn't implemented.
type UnsupportedForkError struct {
	Name string
}

func (e UnsupportedForkError) Error() string {
	return fmt.Sprintf("unsupported fork %q", e.Name)
}

// StateTest checks transaction processing without block context.
// See https://github.com/ethereum/EIPs/issues/176 for the test format specification.
type StateTest struct {
	json stJSON
}

// StateSubtest selects a specific configuration of a General State Test.
type StateSubtest struct {
	Fork  string
	Index int
}

func (t *StateTest) UnmarshalJSON(in []byte) error {
	return json.Unmarshal(in, &t.json)
}

// Genesis structs here only for tests
// GenesisAlloc specifies the initial state that is part of the genesis block.
type GenesisAlloc map[common.Address]GenesisAccount

func (ga *GenesisAlloc) UnmarshalJSON(data []byte) error {
	m := make(map[common.UnprefixedAddress]GenesisAccount)
	if err := json.Unmarshal(data, &m); err != nil {
		return err
	}
	*ga = make(GenesisAlloc)
	for addr, a := range m {
		(*ga)[common.Address(addr)] = a
	}
	return nil
}

// GenesisAccount is an account in the state of the genesis block.
type GenesisAccount struct {
	Code       []byte                      `json:"code,omitempty"`
	Storage    map[common.Hash]common.Hash `json:"storage,omitempty"`
	Balance    *big.Int                    `json:"balance" gencodec:"required"`
	Nonce      uint64                      `json:"nonce,omitempty"`
	PrivateKey []byte                      `json:"secretKey,omitempty"` // for tests
}

// field type overrides for gencodec
// type genesisSpecMarshaling struct {
// 	Nonce      math.HexOrDecimal64
// 	Timestamp  math.HexOrDecimal64
// 	ExtraData  hexutil.Bytes
// 	GasLimit   math.HexOrDecimal64
// 	GasUsed    math.HexOrDecimal64
// 	Number     math.HexOrDecimal64
// 	Difficulty *math.HexOrDecimal256
// 	Alloc      map[common.UnprefixedAddress]GenesisAccount
// }

type genesisAccountMarshaling struct {
	Code       hexutil.Bytes
	Balance    *math.HexOrDecimal256
	Nonce      math.HexOrDecimal64
	Storage    map[storageJSON]storageJSON
	PrivateKey hexutil.Bytes
}

// storageJSON represents a 256 bit byte array, but allows less than 256 bits when
// unmarshaling from hex.
type storageJSON common.Hash

func (h *storageJSON) UnmarshalText(text []byte) error {
	text = bytes.TrimPrefix(text, []byte("0x"))
	if len(text) > 64 {
		return fmt.Errorf("too many hex characters in storage key/value %q", text)
	}
	offset := len(h) - len(text)/2 // pad on the left
	if _, err := hex.Decode(h[offset:], text); err != nil {
		fmt.Println(err)
		return fmt.Errorf("invalid hex storage key/value %q", text)
	}
	return nil
}

func (h storageJSON) MarshalText() ([]byte, error) {
	return hexutil.Bytes(h[:]).MarshalText()
}

type stJSON struct {
	Env  stEnv                    `json:"env"`
	Pre  GenesisAlloc             `json:"pre"`
	Tx   stTransaction            `json:"transaction"`
	Out  hexutil.Bytes            `json:"out"`
	Post map[string][]stPostState `json:"post"`
}

type stPostState struct {
	Root    common.UnprefixedHash `json:"hash"`
	Logs    common.UnprefixedHash `json:"logs"`
	Indexes struct {
		Data  int `json:"data"`
		Gas   int `json:"gas"`
		Value int `json:"value"`
	}
}

<<<<<<< HEAD
//go:generate gencodec -type stEnv -field-override stEnvMarshaling -out gen_stenv.go
=======
	var to *common.Address
	if len(tx["to"]) > 2 {
		t := common.HexToAddress(tx["to"])
		to = &t
	}
	// Set pre compiled contracts
	vm.PrecompiledHomestead = vm.PrecompiledContracts()
	snapshot := statedb.Snapshot()
	currentGasLimit, ok := new(big.Int).SetString(env["currentGasLimit"], 0)
	if !ok {
		panic("malformed currentGasLimit")
	}
	gaspool := new(core.GasPool).AddGas(currentGasLimit)
>>>>>>> 96d997f1

type stEnv struct {
	PreviousHash common.UnprefixedHash `json:"previousHash"`
	Coinbase     common.Address        `json:"currentCoinbase"   gencodec:"required"`
	Difficulty   *big.Int              `json:"currentDifficulty" gencodec:"required"`
	GasLimit     uint64                `json:"currentGasLimit"   gencodec:"required"`
	Number       uint64                `json:"currentNumber"     gencodec:"required"`
	Timestamp    uint64                `json:"currentTimestamp"  gencodec:"required"`
}

type stEnvMarshaling struct {
	Coinbase   common.UnprefixedAddress
	Difficulty *math.HexOrDecimal256
	GasLimit   math.HexOrDecimal64
	Number     math.HexOrDecimal64
	Timestamp  math.HexOrDecimal64
}

//go:generate gencodec -type stTransaction -field-override stTransactionMarshaling -out gen_sttransaction.go

type stTransaction struct {
	GasPrice   *big.Int `json:"gasPrice"`
	Nonce      uint64   `json:"nonce"`
	To         string   `json:"to"`
	Data       []string `json:"data"`
	GasLimit   []uint64 `json:"gasLimit"`
	Value      []string `json:"value"`
	PrivateKey []byte   `json:"secretKey"`
}

type stTransactionMarshaling struct {
	GasPrice   *math.HexOrDecimal256
	Nonce      math.HexOrDecimal64
	GasLimit   []math.HexOrDecimal64
	PrivateKey hexutil.Bytes
}<|MERGE_RESOLUTION|>--- conflicted
+++ resolved
@@ -1,4 +1,4 @@
-// Copyright 2015 The go-ethereum Authors
+/*  */ // Copyright 2015 The go-ethereum Authors
 // This file is part of the go-ethereum library.
 //
 // The go-ethereum library is free software: you can redistribute it and/or modify
@@ -23,6 +23,8 @@
 	"math/big"
 
 	"bytes"
+	"strings"
+
 	"github.com/ethereumproject/go-ethereum/common"
 	"github.com/ethereumproject/go-ethereum/common/hexutil"
 	"github.com/ethereumproject/go-ethereum/common/math"
@@ -31,7 +33,6 @@
 	"github.com/ethereumproject/go-ethereum/core/vm"
 	"github.com/ethereumproject/go-ethereum/crypto"
 	"github.com/ethereumproject/go-ethereum/ethdb"
-	"strings"
 )
 
 // func RunStateTestWithReader(ruleSet RuleSet, r io.Reader, skipTests []string) error {
@@ -442,23 +443,7 @@
 	}
 }
 
-<<<<<<< HEAD
 //go:generate gencodec -type stEnv -field-override stEnvMarshaling -out gen_stenv.go
-=======
-	var to *common.Address
-	if len(tx["to"]) > 2 {
-		t := common.HexToAddress(tx["to"])
-		to = &t
-	}
-	// Set pre compiled contracts
-	vm.PrecompiledHomestead = vm.PrecompiledContracts()
-	snapshot := statedb.Snapshot()
-	currentGasLimit, ok := new(big.Int).SetString(env["currentGasLimit"], 0)
-	if !ok {
-		panic("malformed currentGasLimit")
-	}
-	gaspool := new(core.GasPool).AddGas(currentGasLimit)
->>>>>>> 96d997f1
 
 type stEnv struct {
 	PreviousHash common.UnprefixedHash `json:"previousHash"`
