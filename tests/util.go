--- conflicted
+++ resolved
@@ -142,16 +142,10 @@
 
 type RuleSet struct {
 	HomesteadBlock           *big.Int
-<<<<<<< HEAD
-	HomesteadGasRepriceBlock *big.Int // EIP150
-	DiehardBlock             *big.Int // EIP155
-	ExplosionBlock           *big.Int // eg. 5000000
-=======
 	HomesteadGasRepriceBlock *big.Int
 	DiehardBlock             *big.Int
 	ExplosionBlock           *big.Int
 	ECIP1045Block            *big.Int
->>>>>>> 9f9a4f8b
 }
 
 func (r RuleSet) IsHomestead(n *big.Int) bool {
